"""Tests for `wsic` package."""
import sys
import warnings
from pathlib import Path
from typing import Any, Dict

import numpy as np
import pytest
import tifffile
import zarr
from click.testing import CliRunner

from wsic import cli, readers, utils, writers
from wsic.enums import Codec, ColorSpace


@pytest.fixture()
def samples_path():
    """Return the path to the samples."""
    return Path(__file__).parent / "samples"


def test_jp2_to_deflate_tiled_tiff(samples_path, tmp_path):
    """Test that we can convert a JP2 to a DEFLATE compressed tiled TIFF."""
    with warnings.catch_warnings():
        warnings.simplefilter("error")

        reader = readers.Reader.from_file(samples_path / "XYC.jp2")
        writer = writers.TIFFWriter(
            path=tmp_path / "XYC.tiff",
            shape=reader.shape,
            overwrite=False,
            tile_size=(256, 256),
            codec="deflate",
        )
        writer.copy_from_reader(reader=reader, num_workers=3, read_tile_size=(512, 512))

    assert writer.path.exists()
    assert writer.path.is_file()
    assert writer.path.stat().st_size > 0

    output = tifffile.imread(writer.path)
    assert np.all(reader[:512, :512] == output[:512, :512])


def test_jp2_to_deflate_pyramid_tiff(samples_path, tmp_path):
    """Test that we can convert a JP2 to a DEFLATE compressed pyramid TIFF."""
    pyramid_downsamples = [2, 4]

    with warnings.catch_warnings():
        warnings.simplefilter("error")

        reader = readers.Reader.from_file(samples_path / "XYC.jp2")
        writer = writers.TIFFWriter(
            path=tmp_path / "XYC.tiff",
            shape=reader.shape,
            overwrite=False,
            tile_size=(256, 256),
            codec="deflate",
            pyramid_downsamples=pyramid_downsamples,
        )
        writer.copy_from_reader(reader=reader, num_workers=3, read_tile_size=(512, 512))

    assert writer.path.exists()
    assert writer.path.is_file()
    assert writer.path.stat().st_size > 0

    output = tifffile.imread(writer.path)
    assert np.all(reader[:512, :512] == output[:512, :512])

    tif = tifffile.TiffFile(writer.path)
    assert len(tif.series[0].levels) == len(pyramid_downsamples) + 1


def test_no_tqdm(samples_path, tmp_path, monkeypatch):
    """Test making a pyramid TIFF with no tqdm (progress bar) installed."""
    # Make tqdm unavailable
    monkeypatch.setitem(sys.modules, "tqdm", None)
    monkeypatch.setitem(sys.modules, "tqdm.auto", None)

    # Sanity check the imports fail
    with pytest.raises(ImportError):
        import tqdm  # noqa

    with pytest.raises(ImportError):
        from tqdm.auto import tqdm  # noqa

    pyramid_downsamples = [2, 4]

    with warnings.catch_warnings():
        warnings.simplefilter("error")

        reader = readers.Reader.from_file(samples_path / "XYC.jp2")
        writer = writers.TIFFWriter(
            path=tmp_path / "XYC.tiff",
            shape=reader.shape,
            overwrite=False,
            tile_size=(256, 256),
            codec="deflate",
            pyramid_downsamples=pyramid_downsamples,
        )
        writer.copy_from_reader(reader=reader, num_workers=3, read_tile_size=(512, 512))

    assert writer.path.exists()
    assert writer.path.is_file()
    assert writer.path.stat().st_size > 0

    output = tifffile.imread(writer.path)
    assert np.all(reader[:512, :512] == output[:512, :512])

    tif = tifffile.TiffFile(writer.path)
    assert len(tif.series[0].levels) == len(pyramid_downsamples) + 1


def test_pyramid_tiff(samples_path, tmp_path, monkeypatch):
    """Test pyramid generation using OpenCV to downsample."""
    # Try to make a pyramid TIFF
    reader = readers.Reader.from_file(samples_path / "XYC.jp2")
    pyramid_downsamples = [2, 4]
    writer = writers.TIFFWriter(
        path=tmp_path / "XYC.tiff",
        shape=reader.shape,
        overwrite=False,
        tile_size=(256, 256),
        codec="deflate",
        pyramid_downsamples=pyramid_downsamples,
    )
    writer.copy_from_reader(
        reader=reader, num_workers=3, read_tile_size=(512, 512), downsample_method="cv2"
    )

    assert writer.path.exists()
    assert writer.path.is_file()
    assert writer.path.stat().st_size > 0

    output = tifffile.imread(writer.path)
    assert np.all(reader[:512, :512] == output[:512, :512])

    tif = tifffile.TiffFile(writer.path)
    assert len(tif.series[0].levels) == len(pyramid_downsamples) + 1


def test_pyramid_tiff_no_cv2(samples_path, tmp_path, monkeypatch):
    """Test pyramid generation when cv2 is not installed.

    This will use SciPy. This method has a high error on synthetic data,
    e.g. a test grid image. It performns better on natural images.
    """
    import cv2 as _cv2

    # Make cv2 unavailable
    monkeypatch.setitem(sys.modules, "cv2", None)

    # Sanity check the import fails
    with pytest.raises(ImportError):

        import cv2  # noqa # skipcq

    # Try to make a pyramid TIFF
    reader = readers.Reader.from_file(samples_path / "XYC.jp2")
    pyramid_downsamples = [2, 4]
    writer = writers.TIFFWriter(
        path=tmp_path / "XYC.tiff",
        shape=reader.shape,
        overwrite=False,
        tile_size=(256, 256),
        codec="deflate",
        pyramid_downsamples=pyramid_downsamples,
    )
    writer.copy_from_reader(
        reader=reader,
        num_workers=3,
        read_tile_size=(512, 512),
        downsample_method="scipy",
    )

    assert writer.path.exists()
    assert writer.path.is_file()
    assert writer.path.stat().st_size > 0

    output = tifffile.imread(writer.path)
    assert np.all(reader[:512, :512] == output[:512, :512])

    tif = tifffile.TiffFile(writer.path)
    level_0 = tif.series[0].levels[0].asarray()
    assert len(tif.series[0].levels) == len(pyramid_downsamples) + 1

    for level in tif.series[0].levels[:2]:
        level_array = level.asarray()
        level_size = level_array.shape[:2][::-1]
        resized_level_0 = _cv2.resize(level_0, level_size)
        level_array = _cv2.GaussianBlur(level_array, (11, 11), 0)
        resized_level_0 = _cv2.GaussianBlur(resized_level_0, (11, 11), 0)
        mse = ((level_array.astype(float) - resized_level_0.astype(float)) ** 2).mean()
        assert mse < 200
        assert len(np.unique(level_array)) > 1
        assert resized_level_0.mean() == pytest.approx(level_array.mean(), abs=5)
        assert np.allclose(level_array, resized_level_0, atol=50)


def test_pyramid_tiff_no_cv2_no_scipy(samples_path, tmp_path, monkeypatch):
    """Test pyramid generation when neither cv2 or scipy are installed."""
    import cv2 as _cv2

    # Make cv2 and scipy unavailable
    monkeypatch.setitem(sys.modules, "cv2", None)
    monkeypatch.setitem(sys.modules, "scipy", None)
    # Sanity check the imports fail
    with pytest.raises(ImportError):
        import cv2  # noqa # skipcq
    with pytest.raises(ImportError):
        import scipy  # noqa # skipcq
    # Try to make a pyramid TIFF
    reader = readers.Reader.from_file(samples_path / "XYC.jp2")
    pyramid_downsamples = [2, 4]
    writer = writers.TIFFWriter(
        path=tmp_path / "XYC.tiff",
        shape=reader.shape,
        overwrite=False,
        tile_size=(256, 256),
        codec="deflate",
        pyramid_downsamples=pyramid_downsamples,
    )
    writer.copy_from_reader(
        reader=reader, num_workers=3, read_tile_size=(512, 512), downsample_method="np"
    )

    assert writer.path.exists()
    assert writer.path.is_file()
    assert writer.path.stat().st_size > 0

    output = tifffile.imread(writer.path)
    assert np.all(reader[:512, :512] == output[:512, :512])

    tif = tifffile.TiffFile(writer.path)
    level_0 = tif.series[0].levels[0].asarray()
    assert len(tif.series[0].levels) == len(pyramid_downsamples) + 1
    # Check that the levels are not blank and have a sensible range
    for level in tif.series[0].levels[:2]:
        level_array = level.asarray()
        level_size = level_array.shape[:2][::-1]
        resized_level_0 = _cv2.resize(level_0, level_size)
        mse = ((level_array.astype(float) - resized_level_0.astype(float)) ** 2).mean()
        assert mse < 10
        assert len(np.unique(level_array)) > 1
        assert resized_level_0.mean() == pytest.approx(level_array.mean(), abs=1)
        assert np.allclose(level_array, resized_level_0, atol=1)


def test_jp2_to_webp_tiled_tiff(samples_path, tmp_path):
    """Test that we can convert a JP2 to a WebP compressed tiled TIFF."""
    with warnings.catch_warnings():
        warnings.simplefilter("error")
        reader = readers.Reader.from_file(samples_path / "XYC.jp2")
        writer = writers.TIFFWriter(
            path=tmp_path / "XYC.tiff",
            shape=reader.shape,
            overwrite=False,
            tile_size=(256, 256),
            codec="WebP",
            compression_level=-1,  # <0 for lossless
        )
        writer.copy_from_reader(reader=reader, num_workers=3, read_tile_size=(512, 512))

    assert writer.path.exists()
    assert writer.path.is_file()
    assert writer.path.stat().st_size > 0

    output = tifffile.imread(writer.path)
    assert np.all(reader[:512, :512] == output[:512, :512])


def test_jp2_to_zarr(samples_path, tmp_path):
    """Convert JP2 to a single level Zarr."""
    with warnings.catch_warnings():
        warnings.simplefilter("error")

        reader = readers.Reader.from_file(samples_path / "XYC.jp2")
        writer = writers.ZarrWriter(
            path=tmp_path / "XYC.zarr",
            shape=reader.shape,
        )
        writer.copy_from_reader(reader=reader, num_workers=3, read_tile_size=(512, 512))

    assert writer.path.exists()
    assert writer.path.is_dir()
    assert len(list(writer.path.iterdir())) > 0

    output = zarr.open(writer.path)
    assert np.all(reader[:512, :512] == output[0][:512, :512])


def test_jp2_to_pyramid_zarr(samples_path, tmp_path):
    """Convert JP2 to a pyramid Zarr."""
    with warnings.catch_warnings():
        warnings.simplefilter("error")

        reader = readers.Reader.from_file(samples_path / "XYC.jp2")
        pyramid_downsamples = [2, 4, 8, 16, 32]
        writer = writers.ZarrWriter(
            path=tmp_path / "XYC.zarr",
            shape=reader.shape,
            pyramid_downsamples=pyramid_downsamples,
            tile_size=(256, 256),
        )
        writer.copy_from_reader(reader=reader, num_workers=3, read_tile_size=(256, 256))

    assert writer.path.exists()
    assert writer.path.is_dir()
    assert len(list(writer.path.iterdir())) > 0

    output = zarr.open(writer.path)
    assert np.all(reader[:512, :512] == output[0][:512, :512])

    for level, dowmsample in zip(output.values(), [1] + pyramid_downsamples):
        assert level.shape[:2] == (
            reader.shape[0] // dowmsample,
            reader.shape[1] // dowmsample,
        )


def test_warn_unused(samples_path, tmp_path):
    """Test the warning about unsued arguments."""
    reader = readers.Reader.from_file(samples_path / "XYC.jp2")
    with pytest.warns(UserWarning):
        writers.JP2Writer(
            path=tmp_path / "XYC.tiff",
            shape=reader.shape,
            overwrite=False,
            tile_size=(256, 256),
            codec="WebP",
            compression_level=70,
        )


def test_read_zarr_array(tmp_path):
    """Test that we can open a Zarr array."""
    # Create a Zarr array
    array = zarr.open(
        tmp_path / "test.zarr",
        mode="w",
        shape=(10, 10),
        chunks=(2, 2),
        dtype=np.uint8,
    )
    array[:] = np.random.randint(0, 255, size=(10, 10))

    # Open the array
    reader = readers.Reader.from_file(tmp_path / "test.zarr")

    assert reader.shape == (10, 10)
    assert reader.dtype == np.uint8


def test_tiff_get_tile(samples_path):
    """Test getting a tile from a TIFF."""
    reader = readers.TIFFReader(samples_path / "CMU-1-Small-Region.svs")
    tile = reader.get_tile((1, 1), decode=False)
    assert isinstance(tile, bytes)


def test_transcode_jpeg_svs_to_zarr(samples_path, tmp_path):
    """Test that we can transcode an JPEG SVS to a Zarr."""
    reader = readers.TIFFReader(samples_path / "CMU-1-Small-Region.svs")
    writer = writers.ZarrWriter(
        path=tmp_path / "CMU-1-Small-Region.zarr",
        shape=reader.shape,
        tile_size=reader.tile_shape[::-1],
        dtype=reader.dtype,
    )
    writer.transcode_from_reader(reader=reader)

    assert writer.path.exists()
    assert writer.path.is_dir()
    assert len(list(writer.path.iterdir())) > 0

    output = zarr.open(writer.path)
    assert np.all(reader[...] == output[0][...])


def test_transcode_svs_to_zarr(samples_path, tmp_path):
    """Test that we can transcode an J2K SVS to a Zarr."""
    reader = readers.Reader.from_file(
        samples_path
        / "bfconvert"
        / (
            "XYC_-compression_JPEG-2000"
            "_-tilex_128_-tiley_128"
            "_-pyramid-scale_2"
            "_-merge.ome.tiff"
        )
    )
    writer = writers.ZarrWriter(
        path=tmp_path
        / (
            "XYC_-compression_JPEG-2000"
            "_-tilex_128_-tiley_128_"
            "-pyramid-scale_2_"
            "-merge.zarr"
        ),
        shape=reader.shape,
        tile_size=reader.tile_shape[::-1],
        dtype=reader.dtype,
    )
    writer.transcode_from_reader(reader=reader)

    assert writer.path.exists()
    assert writer.path.is_dir()
    assert len(list(writer.path.iterdir())) > 0

    output = zarr.open(writer.path)
    original = reader[...]
    new = output[0][...]

    assert np.array_equal(original, new)


def test_transcode_svs_to_pyramid_ome_zarr(samples_path, tmp_path):
    """Test that we can transcode an J2K SVS to a pyramid OME-Zarr (NGFF)."""
    reader = readers.Reader.from_file(
        samples_path
        / "bfconvert"
        / (
            "XYC_-compression_JPEG-2000"
            "_-tilex_128_-tiley_128"
            "_-pyramid-scale_2"
            "_-merge.ome.tiff"
        )
    )
    out_path = tmp_path / (
        "XYC_-compression_JPEG-2000"
        "_-tilex_128_-tiley_128_"
        "-pyramid-scale_2_"
        "-merge.zarr"
    )
    writer = writers.ZarrWriter(
        path=out_path,
        shape=reader.shape,
        tile_size=reader.tile_shape[::-1],
        dtype=reader.dtype,
        pyramid_downsamples=[2, 4, 8],
        ome=True,
    )
    writer.transcode_from_reader(reader=reader)

    assert writer.path.exists()
    assert writer.path.is_dir()
    assert len(list(writer.path.iterdir())) > 0

    output = zarr.open(writer.path)
    original = reader[...]
    new = output[0][...]

    assert np.array_equal(original, new)

    assert "_creator" in writer.zarr.attrs
    assert "omero" in writer.zarr.attrs
    assert "multiscales" in writer.zarr.attrs


def test_transcode_jpeg_dicom_wsi_to_zarr(samples_path, tmp_path):
    """Test that we can transcode a JPEG compressed DICOM WSI to a Zarr."""
    reader = readers.DICOMWSIReader(samples_path / "CMU-1-Small-Region")
    writer = writers.ZarrWriter(
        path=tmp_path / "CMU-1.zarr",
        shape=reader.shape,
        tile_size=reader.tile_shape[::-1],
        dtype=reader.dtype,
    )
    writer.transcode_from_reader(reader=reader)

    assert writer.path.exists()
    assert writer.path.is_dir()
    assert len(list(writer.path.iterdir())) > 0

    output = zarr.open(writer.path)
    original = reader[...]
    new = output[0][...]

    assert original.shape == new.shape

    # Allow for some slight differences in the pixel values due to
    # different decoders.
    difference = original.astype(np.float16) - new.astype(np.float16)
    mse = (difference**2).mean()

    assert mse < 1.5
    assert np.percentile(np.abs(difference), 95) < 1


def test_transcode_j2k_dicom_wsi_to_zarr(samples_path, tmp_path):
    """Test that we can transcode a J2K compressed DICOM WSI to a Zarr."""
    reader = readers.Reader.from_file(samples_path / "CMU-1-Small-Region-J2K")
    writer = writers.ZarrWriter(
        path=tmp_path / "CMU-1.zarr",
        shape=reader.shape,
        tile_size=reader.tile_shape[::-1],
        dtype=reader.dtype,
    )
    writer.transcode_from_reader(reader=reader)

    assert writer.path.exists()
    assert writer.path.is_dir()
    assert len(list(writer.path.iterdir())) > 0

    output = zarr.open(writer.path)
    original = reader[...]
    new = output[0][...]

    assert original.shape == new.shape

    # Allow for some slight differences in the pixel values due to
    # different decoders.
    difference = original.astype(np.float16) - new.astype(np.float16)
    mse = (difference**2).mean()

    assert mse < 1.5
    assert np.percentile(np.abs(difference), 95) < 1


def test_cli_jp2_to_tiff(samples_path, tmp_path):
    """Test the CLI for converting JP2 to tiled TIFF."""
    runner = CliRunner()
    with runner.isolated_filesystem(temp_dir=tmp_path) as td:
        in_path = str(samples_path / "XYC.jp2")
        out_path = str(Path(td) / "XYC.tiff")
        result = runner.invoke(
            cli.convert,
            ["-i", in_path, "-o", out_path],
            catch_exceptions=False,
        )
    assert result.exit_code == 0


def test_tiff_res_tags(samples_path):
    """Test that we can read the resolution tags from a TIFF."""
    reader = readers.Reader.from_file(samples_path / "XYC-half-mpp.tiff")
    assert reader.microns_per_pixel == (0.5, 0.5)


def test_cli_transcode_svs_to_zarr(samples_path, tmp_path):
    """Test the CLI for transcoding."""
    runner = CliRunner()
    with runner.isolated_filesystem(temp_dir=tmp_path) as td:
        in_path = str(samples_path / "CMU-1-Small-Region.svs")
        out_path = str(Path(td) / "CMU-1-Small-Region.zarr")
        result = runner.invoke(
            cli.transcode,
            ["-i", in_path, "-o", out_path],
            catch_exceptions=False,
        )
    assert result.exit_code == 0


def test_copy_from_reader_timeout(samples_path, tmp_path):
    """Check that Writer.copy_from_reader raises IOError when timed out."""
    reader = readers.TIFFReader(samples_path / "CMU-1-Small-Region.svs")
    writer = writers.ZarrWriter(
        path=tmp_path / "CMU-1-Small-Region.zarr",
        shape=reader.shape,
        tile_size=reader.tile_shape[::-1],
        dtype=reader.dtype,
    )
    warnings.simplefilter("ignore")
    with pytest.raises(IOError, match="timed out"):
        writer.copy_from_reader(reader=reader, timeout=1e-5)


def test_block_downsample_shape():
    """Test that the block downsample shape is correct."""
    shape = (135, 145)
    block_shape = (32, 32)
    downsample = 3
    # (32, 32) / 3 = (10, 10)
    # (135, 145) / 32 = (4.21875, 4.53125)
    # floor((0.21875, 0.53125) * 10) = (2, 5)
    # ((4, 4) * 10) + (2, 5) = (42, 45)
    expected = (42, 45)
    result_shape, result_tile_shape = utils.block_downsample_shape(
        shape=shape, block_shape=block_shape, downsample=downsample
    )
    assert result_shape == expected
    assert result_tile_shape == (10, 10)


def test_thumbnail(samples_path):
    """Test generating a thumbnail from a reader."""
    # Compare with cv2 downsampling
    import cv2  # noqa # skipcq

    reader = readers.TIFFReader(samples_path / "XYC-half-mpp.tiff")
    thumbnail = reader.thumbnail(shape=(64, 64))
    cv2_thumbnail = cv2.resize(reader[...], (64, 64), interpolation=cv2.INTER_AREA)
    assert thumbnail.shape == (64, 64, 3)
    assert np.allclose(thumbnail, cv2_thumbnail, atol=1)


def test_thumbnail_pil(samples_path, monkeypatch):
    """Test generating a thumbnail from a reader without cv2 installed.

    This should fall back to Pillow.
    """
    from PIL import Image

    # Monkeypatch cv2 to not be installed
    monkeypatch.setitem(sys.modules, "cv2", None)

    # Sanity check that cv2 is not installed
    with pytest.raises(ImportError):
        import cv2  # noqa: F401 # skipcq

    reader = readers.TIFFReader(samples_path / "XYC-half-mpp.tiff")
    thumbnail = reader.thumbnail(shape=(64, 64))
    pil_thumbnail = Image.fromarray(reader[...]).resize(
        (64, 64),
        resample=Image.Resampling.BOX,
    )
    assert thumbnail.shape == (64, 64, 3)

    mse = np.mean((thumbnail - pil_thumbnail) ** 2)
    assert mse < 1
    assert np.allclose(thumbnail, pil_thumbnail, atol=1)


def test_thumbnail_no_cv2_no_pil(samples_path, monkeypatch):
    """Test generating a thumbnail from a reader without cv2 or Pillow installed.

    This should fall back to scipy.ndimage.zoom.
    """
    import cv2 as _cv2

    # Monkeypatch cv2 and Pillow to not be installed
    monkeypatch.setitem(sys.modules, "cv2", None)
    monkeypatch.setitem(sys.modules, "PIL", None)

    # Sanity check that cv2 and Pillow are not installed
    with pytest.raises(ImportError):
        import cv2  # noqa: F401 # skipcq
    with pytest.raises(ImportError):
        import PIL  # noqa: F401 # skipcq

    reader = readers.TIFFReader(samples_path / "XYC-half-mpp.tiff")
    thumbnail = reader.thumbnail(shape=(64, 64))
    zoom = np.divide((64, 64), reader.shape[:2])
    zoom = np.append(zoom, 1)
    cv2_thumbnail = _cv2.resize(reader[...], (64, 64), interpolation=_cv2.INTER_AREA)
    assert thumbnail.shape == (64, 64, 3)
    assert np.allclose(thumbnail, cv2_thumbnail, atol=1)


def test_thumbnail_no_cv2_no_pil_no_scipy(samples_path, monkeypatch):
    """Test generating a thumbnail with nearest neighbor subsampling.

    This should be the raw numpy fallaback.
    """
    import cv2 as _cv2

    # Monkeypatch cv2 and Pillow to not be installed
    monkeypatch.setitem(sys.modules, "cv2", None)
    monkeypatch.setitem(sys.modules, "PIL", None)
    monkeypatch.setitem(sys.modules, "scipy", None)

    # Sanity check that modules are not installed
    with pytest.raises(ImportError):
        import cv2  # noqa: F401 # skipcq
    with pytest.raises(ImportError):
        import PIL  # noqa: F401 # skipcq
    with pytest.raises(ImportError):
        import scipy  # noqa: F401 # skipcq

    reader = readers.TIFFReader(samples_path / "XYC-half-mpp.tiff")
    with pytest.warns(UserWarning, match="slower"):
        thumbnail = reader.thumbnail(shape=(64, 64))
    cv2_thumbnail = _cv2.resize(reader[...], (64, 64), interpolation=_cv2.INTER_AREA)
    assert thumbnail.shape == (64, 64, 3)
    assert np.allclose(thumbnail, cv2_thumbnail, atol=1)


def test_thumbnail_non_power_two(samples_path):
    """Test generating a thumbnail from a reader.

    Outputs a non power of two sized thumbnail.
    """
    # Compare with cv2 downsampling
    import cv2  # noqa # skipcq

    reader = readers.TIFFReader(samples_path / "XYC-half-mpp.tiff")
    thumbnail = reader.thumbnail(shape=(59, 59))
    cv2_thumbnail = cv2.resize(reader[...], (59, 59), interpolation=cv2.INTER_AREA)
    assert thumbnail.shape == (59, 59, 3)
    assert np.mean(thumbnail) == pytest.approx(np.mean(cv2_thumbnail), abs=0.5)


def test_write_rgb_jpeg_svs(samples_path, tmp_path):
    """Test writing an SVS file with RGB JPEG compression."""
    reader = readers.TIFFReader(samples_path / "CMU-1-Small-Region.svs")
    writer = writers.SVSWriter(
        path=tmp_path / "Neo-CMU-1-Small-Region.svs",
        shape=reader.shape,
        pyramid_downsamples=[2, 4],
        compression_level=70,
    )
    writer.copy_from_reader(reader=reader)
    assert writer.path.exists()
    assert writer.path.is_file()

    # Pass the tiffile is_svs test
    tiff = tifffile.TiffFile(str(writer.path))
    assert tiff.is_svs

    # Read and compare with OpenSlide
    import openslide

    with openslide.OpenSlide(str(writer.path)) as slide:
        new_svs_region = slide.read_region((0, 0), 0, (1024, 1024))
    with openslide.OpenSlide(str(samples_path / "CMU-1-Small-Region.svs")) as slide:
        old_svs_region = slide.read_region((0, 0), 0, (1024, 1024))

    # Check mean squared error
    # There will be some error due to JPEG compression
    mse = (np.subtract(new_svs_region, old_svs_region) ** 2).mean()
    assert mse < 10


def test_write_ycbcr_jpeg_svs(samples_path, tmp_path):
    """Test writing an SVS file with YCbCr JPEG compression."""
    reader = readers.TIFFReader(samples_path / "CMU-1-Small-Region.svs")
    writer = writers.SVSWriter(
        path=tmp_path / "Neo-CMU-1-Small-Region.svs",
        shape=reader.shape,
        pyramid_downsamples=[2, 4],
        compression_level=70,
        color_mode="YCbCr",
    )
    writer.copy_from_reader(reader=reader)
    assert writer.path.exists()
    assert writer.path.is_file()

    # Pass the tiffile is_svs test
    tiff = tifffile.TiffFile(str(writer.path))
    assert tiff.is_svs

    # Read and compare with OpenSlide
    import openslide

    with openslide.OpenSlide(str(writer.path)) as slide:
        new_svs_region = slide.read_region((0, 0), 0, (1024, 1024))
    with openslide.OpenSlide(str(samples_path / "CMU-1-Small-Region.svs")) as slide:
        old_svs_region = slide.read_region((0, 0), 0, (1024, 1024))

    # Check mean squared error
    mse = (np.subtract(new_svs_region, old_svs_region) ** 2).mean()
    assert mse < 10


def test_write_ycrcb_j2k_svs_fails(samples_path, tmp_path):
    """Test writing an SVS file with YCrCb JP2 compression fails."""
    reader = readers.TIFFReader(samples_path / "CMU-1-Small-Region.svs")
    with pytest.raises(ValueError, match="only supports JPEG"):
        writers.SVSWriter(
            path=tmp_path / "Neo-CMU-1-Small-Region.svs",
            shape=reader.shape,
            pyramid_downsamples=[2, 4],
            codec=Codec.JPEG2000,
            compression_level=70,
            photometric=ColorSpace.YCBCR,
        )


def test_missing_imagecodecs_codec(samples_path, tmp_path):
    """Test writing an SVS file with YCrCb JP2 compression fails."""
    reader = readers.TIFFReader(samples_path / "CMU-1-Small-Region.svs")
    with pytest.raises(ValueError, match="Unknown"):
        writers.ZarrWriter(
            path=tmp_path / "test.zarr",
            shape=reader.shape,
            pyramid_downsamples=[2, 4],
            codec="foo",
            compression_level=70,
            color_space=ColorSpace.RGB,
        )


def test_cli_convert_timeout(samples_path, tmp_path):
    """Check that CLI convert raises IOError when reading times out."""
    runner = CliRunner()
    with runner.isolated_filesystem(temp_dir=tmp_path) as td:
        in_path = str(samples_path / "XYC.jp2")
        out_path = str(Path(td) / "XYC.tiff")
        warnings.simplefilter("ignore")
        with pytest.raises(IOError, match="timed out"):
            runner.invoke(
                cli.convert,
                ["-i", in_path, "-o", out_path, "--timeout", "0"],
                catch_exceptions=False,
            )


def test_cli_thumbnail(samples_path, tmp_path):
    """Check that CLI thumbnail works."""
    runner = CliRunner()
    with runner.isolated_filesystem(temp_dir=tmp_path) as td:
        in_path = samples_path / "XYC.jp2"
        out_path = Path(td) / "XYC.jpeg"
        runner.invoke(
            cli.thumbnail,
            ["-i", str(in_path), "-o", str(out_path), "-s", "512", "512"],
            catch_exceptions=False,
        )
        assert out_path.exists()
        assert out_path.is_file()
        assert out_path.stat().st_size > 0


def test_cli_thumbnail_downsample(samples_path, tmp_path):
    """Check that CLI thumbnail works with downsample option."""
    runner = CliRunner()
    with runner.isolated_filesystem(temp_dir=tmp_path) as td:
        in_path = samples_path / "XYC.jp2"
        out_path = Path(td) / "XYC.jpeg"
        result = runner.invoke(
            cli.thumbnail,
            ["-i", str(in_path), "-o", str(out_path), "-d", "16"],
            catch_exceptions=False,
        )
        assert result.exit_code == 0
        assert out_path.exists()
        assert out_path.is_file()
        assert out_path.stat().st_size > 0


def test_cli_thumbnail_no_cv2(samples_path, tmp_path, monkeypatch):
    """Check that CLI thumbnail works without OpenCV (cv2)."""
    monkeypatch.setitem(sys.modules, "cv2", None)
    with pytest.raises(ImportError):
        import cv2  # noqa # skipcq
    runner = CliRunner()
    with runner.isolated_filesystem(temp_dir=tmp_path) as td:
        in_path = samples_path / "XYC.jp2"
        out_path = Path(td) / "XYC.jpeg"
        runner.invoke(
            cli.thumbnail,
            ["-i", str(in_path), "-o", str(out_path), "-s", "512", "512"],
            catch_exceptions=False,
        )
        assert out_path.exists()
        assert out_path.is_file()
        assert out_path.stat().st_size > 0


def test_help():
    """Test the help output."""
    runner = CliRunner()
    help_result = runner.invoke(cli.main, ["--help"])
    assert help_result.exit_code == 0
    assert "Console script for wsic." in help_result.output


# Test Scenarios


def pytest_generate_tests(metafunc):
    """Generate test scenarios.

    See
    https://docs.pytest.org/en/7.1.x/example/parametrize.html#a-quick-port-of-testscenarios
    """
    id_list = []
    arg_values = []
    if metafunc.cls is None:
        return
    for scenario in metafunc.cls.scenarios:
        id_list.append(scenario[0])
        items = scenario[1].items()
        arg_names = [x[0] for x in items]
        arg_values.append([x[1] for x in items])
    metafunc.parametrize(arg_names, arg_values, ids=id_list, scope="class")


WRITER_EXT_MAPPING = {
<<<<<<< HEAD
    ".zarr": writers.ZarrReaderWriter,
    ".tiff": writers.TIFFWriter,
=======
    ".zarr": writers.ZarrWriter,
>>>>>>> 145bdbd4
}


class TestTranscodeScenarios:
    """Test scenarios for the transcoding WSIs."""

    scenarios = [
        (
            "jpeg_svs_to_zarr",
            {
                "sample_name": "CMU-1-Small-Region.svs",
                "reader_cls": readers.TIFFReader,
                "out_reader": writers.ZarrReaderWriter,
                "out_ext": ".zarr",
            },
        ),
        (
            "jpeg_tiff_to_zarr",
            {
                "sample_name": "CMU-1-Small-Region.jpeg.tiff",
                "reader_cls": readers.TIFFReader,
                "out_reader": writers.ZarrReaderWriter,
                "out_ext": ".zarr",
            },
        ),
        (
            "webp_tiff_to_zarr",
            {
                "sample_name": "CMU-1-Small-Region.webp.tiff",
                "reader_cls": readers.TIFFReader,
                "out_reader": writers.ZarrReaderWriter,
                "out_ext": ".zarr",
            },
        ),
        (
            "jp2_tiff_to_zarr",
            {
                "sample_name": "CMU-1-Small-Region.jp2.tiff",
                "reader_cls": readers.TIFFReader,
                "out_reader": writers.ZarrReaderWriter,
                "out_ext": ".zarr",
            },
        ),
        (
            "jpeg_dicom_to_zarr",
            {
                "sample_name": "CMU-1-Small-Region",
                "reader_cls": readers.DICOMWSIReader,
                "out_reader": writers.ZarrReaderWriter,
                "out_ext": ".zarr",
            },
        ),
        (
            "j2k_dicom_to_zarr",
            {
                "sample_name": "CMU-1-Small-Region-J2K",
                "reader_cls": readers.DICOMWSIReader,
                "out_reader": writers.ZarrReaderWriter,
                "out_ext": ".zarr",
            },
        ),
        (
            "jpeg_dicom_to_tiff",
            {
                "sample_name": "CMU-1-Small-Region",
                "reader_cls": readers.DICOMWSIReader,
                "out_reader": readers.TIFFReader,
                "out_ext": ".tiff",
            },
        ),
        (
            "j2k_dicom_to_tiff",
            {
                "sample_name": "CMU-1-Small-Region-J2K",
                "reader_cls": readers.DICOMWSIReader,
                "out_reader": readers.TIFFReader,
                "out_ext": ".tiff",
            },
        ),
        (
            "webp_tiff_to_tiff",
            {
                "sample_name": "CMU-1-Small-Region.webp.tiff",
                "reader_cls": readers.TIFFReader,
                "out_reader": readers.TIFFReader,
                "out_ext": ".tiff",
            },
        ),
    ]

    @staticmethod
    def test_transcode_tiled(
        samples_path: Path,
        sample_name: str,
        reader_cls: readers.Reader,
        out_reader: readers.Reader,
        out_ext: str,
        tmp_path: Path,
    ):
        """Test transcoding a tiled WSI."""
        in_path = samples_path / sample_name
        out_path = (tmp_path / sample_name).with_suffix(out_ext)
        reader = reader_cls(in_path)
        writer_cls = WRITER_EXT_MAPPING[out_ext]
        writer = writer_cls(
            path=out_path,
            shape=reader.shape,
            tile_size=reader.tile_shape[::-1],
        )
        writer.transcode_from_reader(reader=reader)
        output_reader = out_reader(out_path)

        assert output_reader.shape == reader.shape
        assert output_reader.tile_shape == reader.tile_shape

        # Check mean squared error is low
        channel_wise_mse = (np.subtract(reader[...], output_reader[...]) ** 2).mean(
            axis=(0, 1)
        )
        assert np.all(channel_wise_mse < 1)

        # Check mean absolute error is low
        channel_wise_mae = np.abs(np.subtract(reader[...], output_reader[...])).mean(
            axis=(0, 1)
        )
        assert np.all(channel_wise_mae < 6)

    def visually_compare_readers(
        self,
        in_path: Path,
        out_path: Path,
        reader: readers.Reader,
        output_reader: readers.Reader,
    ) -> Dict[str, bool]:
        """Compare two readers for manual visual inspection.

        Used for debugging.

        Args:
            in_path:
                Path to the input file.
            out_path:
                Path to the output file.
            reader:
                Reader for the input file.
            output_reader:
                Reader for the output file.
        """
        import inspect

        from matplotlib import pyplot as plt
        from matplotlib.widgets import Button

        current_frame = inspect.currentframe()
        class_name = self.__class__.__name__
        function_name = current_frame.f_back.f_code.co_name
        # Create a dictionary of arg names to values
        args, _, _, values = inspect.getargvalues(current_frame)
        args_dict = {arg: values[arg] for arg in args}
        function_arguments = ",\n  ".join(
            f"{k}={v}" if k not in ("self",) else k for k, v in args_dict.items()
        )

        # Display the function signature and arguments in axs[0]
        text_figure = plt.gcf()
        text_figure.canvas.set_window_title(f"{class_name} - {function_name}")
        text_figure.set_size_inches(8, 2)
        plt.suptitle(
            f"{function_name}(\n  {function_arguments}\n)",
            horizontalalignment="left",
            verticalalignment="top",
            x=0,
        )
        plt.show(block=False)

        # Plot the readers to compare
        _, axs = plt.subplots(1, 3, sharex=True, sharey=True)
        axs[0].imshow(reader[...])
        axs[0].set_title(f"Input\n({in_path.name})")
        axs[1].imshow(output_reader[...])
        axs[1].set_title(f"Output\n({out_path.name})")
        diff = np.abs(np.subtract(reader[...], output_reader[...], dtype=float))
        axs[2].imshow(diff.mean(-1))
        max_diff = diff.max(axis=(0, 1))
        mean_diff = diff.mean(axis=(0, 1))
        axs[2].set_title(
            f"Difference\nChannel Max Diff {max_diff}\nChannel Mean Diff {mean_diff}"
        )

        # Set the window title
        plt.gcf().canvas.set_window_title(f"{class_name} - {function_name}")

        # Add Pass / Fail Buttons with function callbacks
        visual_inspections_passed = {}

        def pass_callback(event):
            """Callback for the pass button."""
            visual_inspections_passed[function_name] = True
            plt.close(text_figure)
            plt.close()

        def fail_callback(event):
            """Callback for the fail button."""
            plt.close(text_figure)
            plt.close()

        ax_pass = plt.axes([0.8, 0.05, 0.1, 0.075])
        btn_pass = Button(ax_pass, "Pass", color="lightgreen")
        btn_pass.on_clicked(pass_callback)
        ax_fail = plt.axes([0.9, 0.05, 0.1, 0.075])
        btn_fail = Button(ax_fail, "Fail", color="red")
        btn_fail.on_clicked(fail_callback)

        # Set suptitle to the function name
        plt.suptitle("\n".join([class_name, function_name]))
        plt.tight_layout()
        plt.show(block=True)

        return visual_inspections_passed  # noqa: R504


class TestConvertScenarios:
    """Test scenarios for converting between formats."""

    scenarios = [
        (
            "j2k_dicom_to_zarr",
            {
                "sample_name": "CMU-1-Small-Region-J2K",
                "reader_cls": readers.DICOMWSIReader,
                "writer_cls": writers.ZarrWriter,
                "out_ext": ".zarr",
                "codec": "blosc",
            },
        ),
        (
            "jpeg_dicom_to_blosc_zarr",
            {
                "sample_name": "CMU-1-Small-Region",
                "reader_cls": readers.DICOMWSIReader,
                "writer_cls": writers.ZarrWriter,
                "out_ext": ".zarr",
                "codec": "blosc",
            },
        ),
        (
            "jpeg_dicom_to_jpeg_zarr",
            {
                "sample_name": "CMU-1-Small-Region",
                "reader_cls": readers.DICOMWSIReader,
                "writer_cls": writers.ZarrReaderWriter,
                "out_ext": ".zarr",
                "codec": "jpeg",
            },
        ),
        (
            "jp2_to_jpeg_tiff",
            {
                "sample_name": "XYC.jp2",
                "reader_cls": readers.JP2Reader,
                "writer_cls": writers.TIFFWriter,
                "out_ext": ".tiff",
                "codec": "jpeg",
            },
        ),
        (
            "jp2_to_zarr",
            {
                "sample_name": "XYC.jp2",
                "reader_cls": readers.JP2Reader,
                "writer_cls": writers.ZarrWriter,
                "out_ext": ".zarr",
                "codec": "blosc",
            },
        ),
        (
            "jp2_to_jpeg_svs",
            {
                "sample_name": "XYC.jp2",
                "reader_cls": readers.JP2Reader,
                "writer_cls": writers.SVSWriter,
                "out_ext": ".svs",
                "codec": "jpeg",
            },
        ),
        (
            "tiff_to_jp2",
            {
                "sample_name": "XYC-half-mpp.tiff",
                "reader_cls": readers.TIFFReader,
                "writer_cls": writers.JP2Writer,
                "out_ext": ".jp2",
                "codec": "jpeg2000",
            },
        ),
        (
            "jp2_to_zstd_tiff",
            {
                "sample_name": "XYC.jp2",
                "reader_cls": readers.JP2Reader,
                "writer_cls": writers.TIFFWriter,
                "out_ext": ".tiff",
                "codec": "zstd",
            },
        ),
        (
            "jp2_to_png_tiff",
            {
                "sample_name": "XYC.jp2",
                "reader_cls": readers.JP2Reader,
                "writer_cls": writers.TIFFWriter,
                "out_ext": ".tiff",
                "codec": "png",
            },
        ),
        (
            "jp2_to_jpegxr_tiff",
            {
                "sample_name": "XYC.jp2",
                "reader_cls": readers.JP2Reader,
                "writer_cls": writers.TIFFWriter,
                "out_ext": ".tiff",
                "codec": "jpegxr",
            },
        ),
        (
            "jp2_to_deflate_tiff",
            {
                "sample_name": "XYC.jp2",
                "reader_cls": readers.JP2Reader,
                "writer_cls": writers.TIFFWriter,
                "out_ext": ".tiff",
                "codec": "deflate",
            },
        ),
        (
            "jp2_to_jpegxl_tiff",
            {
                "sample_name": "XYC.jp2",
                "reader_cls": readers.JP2Reader,
                "writer_cls": writers.TIFFWriter,
                "out_ext": ".tiff",
                "codec": "jpegxl",
            },
        ),
    ]

    @staticmethod
    def test_convert(
        samples_path: Path,
        sample_name: str,
        reader_cls: readers.Reader,
        writer_cls: writers.Writer,
        out_ext: str,
        tmp_path: Path,
        codec: str,
    ):
        """Test converting between formats."""
        in_path = samples_path / sample_name
        out_path = (tmp_path / sample_name).with_suffix(out_ext)
        reader = reader_cls(in_path)
        writer = writer_cls(out_path, shape=reader.shape, codec=codec)
        writer.copy_from_reader(reader)

        # Check that the output file exists
        assert out_path.exists()

        # Check that the output file has non-zero size
        assert out_path.stat().st_size > 0

        # Check that the output looks the same as the input
        output_reader = readers.Reader.from_file(out_path)
        mse = np.mean(np.square(reader[...] - output_reader[...]))
        assert mse < 100


class TestReaderScenarios:
    """Test scenarios for readers."""

    scenarios = [
        (
            "jpeg_svs_tifffile",
            {
                "sample_name": "CMU-1-Small-Region.svs",
                "reader_cls": readers.TIFFReader,
                "thumbnail_kwargs": {
                    "shape": [512, 512],
                    "approx_ok": True,
                },
            },
        ),
        (
            "jpeg_svs_openslide",
            {
                "sample_name": "CMU-1-Small-Region.svs",
                "reader_cls": readers.OpenSlideReader,
                "thumbnail_kwargs": {
                    "shape": [512, 512],
                    "approx_ok": True,
                },
            },
        ),
        (
            "j2k_dicom",
            {
                "sample_name": "CMU-1-Small-Region-J2K",
                "reader_cls": readers.DICOMWSIReader,
                "thumbnail_kwargs": {
                    "shape": [512, 512],
                    "approx_ok": True,
                },
            },
        ),
        (
            "jpeg_dicom",
            {
                "sample_name": "CMU-1-Small-Region",
                "reader_cls": readers.DICOMWSIReader,
                "thumbnail_kwargs": {
                    "shape": [512, 512],
                    "approx_ok": True,
                },
            },
        ),
        (
            "jpeg_zarr",
            {
                "sample_name": "CMU-1-Small-Region-JPEG.zarr",
                "reader_cls": readers.ZarrReader,
                "thumbnail_kwargs": {
                    "shape": [512, 512],
                    "approx_ok": True,
                },
            },
        ),
    ]

    @staticmethod
    def test_thumbnail(
        samples_path: Path,
        sample_name: str,
        reader_cls: readers.Reader,
        thumbnail_kwargs: Dict[str, Any],
    ):
        """Test creating a thumbnail."""
        in_path = samples_path / sample_name
        reader: readers.Reader = reader_cls(in_path)
        reader.thumbnail(**thumbnail_kwargs)<|MERGE_RESOLUTION|>--- conflicted
+++ resolved
@@ -878,12 +878,8 @@
 
 
 WRITER_EXT_MAPPING = {
-<<<<<<< HEAD
-    ".zarr": writers.ZarrReaderWriter,
+    ".zarr": writers.ZarrWriter,
     ".tiff": writers.TIFFWriter,
-=======
-    ".zarr": writers.ZarrWriter,
->>>>>>> 145bdbd4
 }
 
 
