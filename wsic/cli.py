"""Console script for wsic."""
import sys
from contextlib import suppress
from pathlib import Path
<<<<<<< HEAD
from typing import Any, Dict, Optional, Tuple, Union
=======
from typing import Optional, Tuple, Union
>>>>>>> 41d5a8a3

import zarr

try:
    import click
except ImportError as error:
    raise ImportError(
        "Click is required to use wsic from the command line. "
        "Install with `pip install click` or `conda install click`."
    ) from error

import wsic
from wsic import magic


class MutuallyExclusiveOption(click.Option):
    """Click Option to enforce mutual exclusivity with other options."""

    def __init__(self, *args, **kwargs):
        self.mutually_exclusive = set(kwargs.pop("mutually_exclusive", []))
        if self.mutually_exclusive:
            mutually_exclusive_str = ", ".join(self.mutually_exclusive)
            kwargs["help"] = kwargs.get("help", "") + (
                " Note: This argument is mutually exclusive with "
                f" arguments: [{mutually_exclusive_str}]."
            )
        super(MutuallyExclusiveOption, self).__init__(*args, **kwargs)

    def handle_parse_result(self, ctx, opts, args):
        """Handle parse result."""
        if self.mutually_exclusive.intersection(opts) and self.name in opts:
            mutually_exclusive_str = ", ".join(self.mutually_exclusive)
            raise click.UsageError(
                f"Illegal usage: `{self.name}` is mutually exclusive with "
                f"arguments `{mutually_exclusive_str}`."
            )

        return super(MutuallyExclusiveOption, self).handle_parse_result(ctx, opts, args)


def infer_writer(path: Path) -> Tuple[wsic.writers.Writer, Dict[str, Any]]:
    """Infer writer from output path.

    Args:
        path: Output path.

    Returns:
        Writer class and kwargs.
    """
    suffixes = [part.lower() for part in path.suffixes]

    if suffixes[-2:] in ([".ome", ".tiff"], [".ome", ".tif"]):
        return wsic.writers.TIFFReader, {"ome": True}
    if suffixes[-2:] == [".zarr", ".zip"]:
        return wsic.writers.ZarrWriter, {"store": get_store("zip", path)}

    if suffixes[-1] == ".jp2":
        return wsic.writers.JP2Writer, {}
    if suffixes[-1] == ".svs":
        return wsic.writers.SVSWriter, {}
    if suffixes[-1] == ".dcm":
        return wsic.writers.DICOMWSIWriter, {}
    if suffixes[-1] == ".zarr":
        return wsic.writers.ZarrWriter, {"store": get_store("ndir", path)}
    if suffixes[-1] == ".ngff":
        return wsic.writers.ZarrWriter, {"ome": True, "store": get_store("ndir", path)}
    if suffixes[-1] in (".tif", ".tiff"):
        return wsic.writers.TIFFWriter, {}
    raise ValueError(f"Unknown output path {path}")


def get_writer_class(
    out_path: Path, writer: str
) -> Tuple[wsic.writers.Writer, Dict[str, Any]]:
    """Get writer class for given extension and writer.

    Args:
        out_path (Path):
            Output path.
        writer (str):
            Writer.

    Returns:
        Writer class and kwargs.
    """
    writers = {
        "dcm": wsic.writers.DICOMWSIWriter,
        "jp2": wsic.writers.JP2Writer,
        "svs": wsic.writers.SVSWriter,
        "tiff": wsic.writers.TIFFWriter,
        "zarr": wsic.writers.ZarrWriter,
    }
    return infer_writer(out_path) if writer == "auto" else (writers[writer], {})


def get_store(
    store: str,
    path: Union[str, Path],
    **store_kwargs,
) -> zarr.storage.StoreLike:
    if store == "dir":
        return zarr.DirectoryStore(path, **store_kwargs)
    if store == "ndir":
        return zarr.NestedDirectoryStore(path, **store_kwargs)
    if store == "zip":
        return zarr.ZipStore(path, **store_kwargs)
    if store == "sqlite":
        return zarr.SQLiteStore(path, **store_kwargs)
    raise ValueError(f"Unknown store {store}")


def get_store(
    store: str,
    path: Union[str, Path],
    **store_kwargs,
) -> zarr.storage.StoreLike:
    if store == "dir":
        return zarr.DirectoryStore(path, **store_kwargs)
    if store == "ndir":
        return zarr.NestedDirectoryStore(path, **store_kwargs)
    if store == "zip":
        return zarr.ZipStore(path, **store_kwargs)
    if store == "sqlite":
        return zarr.SQLiteStore(path, **store_kwargs)
    raise ValueError(f"Unknown store {store}")


@click.group(context_settings={"help_option_names": ["-h", "--help"]})
@click.version_option(wsic.__version__)
@click.pass_context
def main(ctx):
    """Console script for wsic."""
    ctx.ensure_object(dict)


@main.command(no_args_is_help=True)
@click.option(
    "-i",
    "--in-path",
    help="Path to WSI to read from.",
    type=click.Path(exists=True),
)
@click.option(
    "-o",
    "--out-path",
    help="The path to output to.",
    type=click.Path(),
)
@click.option(
    "-t",
    "--tile-size",
    help="The size of the tiles to write.",
    type=click.Tuple([int, int]),
    default=(256, 256),
)
@click.option(
    "-rt",
    "--read-tile-size",
    help="The size of the tiles to read.",
    type=click.Tuple([int, int]),
    default=(512, 512),
)
@click.option(
    "-w",
    "--workers",
    help="The number of workers to use.",
    type=int,
    default=3,
)
@click.option(
    "-c",
    "--compression",
    help="The compression to use.",
    type=click.Choice(
        [
            "blosc",
            "deflate",
            "jpeg xl",
            "jpeg-ls",
            "jpeg",
            "jpeg2000",
            "lzw",
            "png",
            "webp",
            "zstd",
        ]
    ),
    default="deflate",
)
@click.option(
    "-cl",
    "--compression-level",
    help="The compression level to use.",
    type=int,
    default=0,
)
@click.option(
    "-d",
    "--downsample",
    help="The downsample factor to use.",
    multiple=True,
    type=int,
)
@click.option(
    "-mpp",
    "--microns-per-pixel",
    help="The microns per pixel to use.",
    type=click.Tuple([float, float]),
)
@click.option(
    "-ome",
    "--ome/--no-ome",
    help="Save with OME-TIFF metadata (OME-XML).",
    default=False,
)
@click.option(
    "--overwrite/--no-overwrite",
    help="Whether to overwrite the output file.",
    default=False,
)
@click.option(
    "-to",
    "--timeout",
    help="Timeout in seconds for reading a tile.",
    type=float,
    default=10,
)
@click.option(
    "-W",
    "--writer",
    help="The writer to use. Overrides writer detected by output file extension.",
    type=click.Choice(
        [
            "auto",
            "jp2",
            "svs",
            "tiff",
            "zarr",
        ]
    ),
    default="auto",
)
@click.option(
    "-s",
    "--store",
    help="The store to use (zarr/NGFF only). Defaults to ndir (nested directory).",
    type=click.Choice(
        [
            "dir",
            "ndir",
            "zip",
            "sqlite",
        ]
    ),
<<<<<<< HEAD
    default=None,
=======
    default="ndir",
>>>>>>> 41d5a8a3
)
def convert(
    in_path: str,
    out_path: str,
    tile_size: Tuple[int, int],
    read_tile_size: Tuple[int, int],
    workers: int,
    compression: str,
    compression_level: int,
    downsample: Tuple[int, ...],
    microns_per_pixel: float,
    ome: bool,
    overwrite: bool,
    timeout: float,
    writer: str,
<<<<<<< HEAD
    store: Optional[str],
=======
    store: str,
>>>>>>> 41d5a8a3
):
    """Convert a WSI."""
    in_path = Path(in_path)
    out_path = Path(out_path)
    reader = wsic.readers.Reader.from_file(in_path)

    # Special case for DICOMWSIReader
    if isinstance(reader, wsic.readers.DICOMWSIReader):
        reader.performance_check()

<<<<<<< HEAD
    writer_cls, extra_kwargs = get_writer_class(out_path, writer)
    if isinstance(writer_cls, wsic.writers.ZarrWriter) and store is not None:
=======
    writer_cls = get_writer_class(out_path, writer)

    extra_kwargs = {}
    if isinstance(writer_cls, wsic.writers.ZarrWriter):
>>>>>>> 41d5a8a3
        extra_kwargs["store"] = get_store(store, path=out_path)

    writer = writer_cls(
        out_path,
        shape=reader.shape,
        tile_size=tile_size,
        codec=compression,
        compression_level=compression_level,
        pyramid_downsamples=downsample,
        overwrite=overwrite,
        microns_per_pixel=microns_per_pixel,
        ome=ome,
        **extra_kwargs,
    )
    writer.copy_from_reader(
        reader, read_tile_size=read_tile_size, num_workers=workers, timeout=timeout
    )
    # Important to close for some writers e.g. zarr zips
    if hasattr(writer, "close"):
        writer.close()


@main.command(no_args_is_help=True)
@click.option(
    "-i",
    "--in-path",
    help="Path to WSI TIFF to read from.",
    type=click.Path(exists=True),
)
@click.option(
    "--overwrite/--no-overwrite",
    help="Whether to overwrite the output file.",
    default=False,
)
@click.option(
    "-o",
    "--out-path",
    help="The path to output zarr.",
    type=click.Path(),
)
def transcode(
    in_path: str,
    out_path: str,
    overwrite: bool,
):
    """Repackage a (TIFF) WSI to a zarr."""
    in_path = Path(in_path)
    out_path = Path(out_path)

    file_types = magic.summon_file_types(in_path)
    if ("tiff",) in file_types:
        reader = wsic.readers.TIFFReader(
            in_path,
        )
    elif ("dicom",) in file_types or ("dcm",) in file_types:
        reader = wsic.readers.DICOMWSIReader(
            in_path,
        )
        reader.performance_check()
    else:
        suffixes = "".join(in_path.suffixes)
        raise click.BadParameter(
            f"Input file type {suffixes} could not be transcoded", param_hint="in_path"
        )
    if out_path.suffix == ".zarr":
        writer = wsic.writers.ZarrWriter(
            out_path,
            shape=reader.shape,
            tile_size=reader.tile_shape[::-1],
            dtype=reader.dtype,
            overwrite=overwrite,
        )
    elif out_path.suffix == ".tiff":
        writer = wsic.writers.TIFFWriter(
            out_path,
            shape=reader.shape,
            tile_size=reader.tile_shape[::-1],
            dtype=reader.dtype,
            overwrite=overwrite,
        )
    elif out_path.suffix == ".dcm":
        writer = wsic.writers.DICOMWSIWriter(
            out_path,
            shape=reader.shape,
            tile_size=reader.tile_shape[::-1],
            dtype=reader.dtype,
            overwrite=overwrite,
        )
    else:
        raise click.BadParameter(
            f"Output file type {out_path.suffix} not supported",
            param_hint="out_path",
        )
    writer.transcode_from_reader(reader)


# Thumnail generation
@main.command(no_args_is_help=True)
@click.option(
    "-i",
    "--in-path",
    help="Path to WSI to read from.",
    type=click.Path(exists=True),
)
@click.option(
    "-o",
    "--out-path",
    help="The path to output to.",
    type=click.Path(),
)
@click.option(
    "-s",
    "--size",
    help="The size of the thumbnail.",
    type=click.Tuple([int, int]),
    cls=MutuallyExclusiveOption,
    mutually_exclusive=["downsample"],
)
@click.option(
    "-d",
    "--downsample",
    help="The downsample factor to use.",
    type=int,
    cls=MutuallyExclusiveOption,
    mutually_exclusive=["size"],
)
@click.option(
    "-a",
    "--approx-ok",
    help=(
        "Whether to allow approximate thumbnails."
        " The output size will be the nearest integer"
        " (or power of 2 depending on the backend) downsample which is"
        " greater than or equal to the requested size."
    ),
    is_flag=True,
    default=False,
)
def thumbnail(
    in_path: str,
    out_path: str,
    downsample: Optional[int],
    size: Tuple[int, int],
    approx_ok: bool,
):
    """Create a thumbnail from a WSI."""
    in_path = Path(in_path)
    out_path = Path(out_path)
    reader = wsic.readers.Reader.from_file(in_path)
    if downsample is not None:
        out_shape = tuple(x / downsample for x in reader.shape[:2])
    else:
        out_shape = size[::-1]
    thumbnail_image = reader.thumbnail(out_shape, approx_ok=approx_ok)
    with suppress(ImportError):
        import cv2

        cv2.imwrite(str(out_path), cv2.cvtColor(thumbnail_image, cv2.COLOR_RGB2BGR))
        return

    with suppress(ImportError):
        import PIL.Image

        PIL.Image.fromarray(thumbnail_image).save(out_path)
        return

    raise ImportError(
        "Failed to save thumbnail with any of: cv2, PIL. "
        "Please check your installation."
    )


@main.command(no_args_is_help=True)
@click.argument("in_path", type=click.Path(exists=True))
def identify(in_path: click.Path) -> None:
    """Identify the file type using magic."""
    in_path = Path(in_path)
    file_types = magic.summon_file_types(in_path)
    if not file_types:
        raise click.BadParameter(
            f"File type of {in_path} could not be identified",
            param_hint="in_path",
        )
    for file_type in file_types:
        click.echo("/".join(file_type))


if __name__ == "__main__":
    sys.exit(main())  # pragma: no cover<|MERGE_RESOLUTION|>--- conflicted
+++ resolved
@@ -2,11 +2,7 @@
 import sys
 from contextlib import suppress
 from pathlib import Path
-<<<<<<< HEAD
 from typing import Any, Dict, Optional, Tuple, Union
-=======
-from typing import Optional, Tuple, Union
->>>>>>> 41d5a8a3
 
 import zarr
 
@@ -261,11 +257,7 @@
             "sqlite",
         ]
     ),
-<<<<<<< HEAD
     default=None,
-=======
-    default="ndir",
->>>>>>> 41d5a8a3
 )
 def convert(
     in_path: str,
@@ -281,11 +273,7 @@
     overwrite: bool,
     timeout: float,
     writer: str,
-<<<<<<< HEAD
     store: Optional[str],
-=======
-    store: str,
->>>>>>> 41d5a8a3
 ):
     """Convert a WSI."""
     in_path = Path(in_path)
@@ -296,15 +284,8 @@
     if isinstance(reader, wsic.readers.DICOMWSIReader):
         reader.performance_check()
 
-<<<<<<< HEAD
     writer_cls, extra_kwargs = get_writer_class(out_path, writer)
     if isinstance(writer_cls, wsic.writers.ZarrWriter) and store is not None:
-=======
-    writer_cls = get_writer_class(out_path, writer)
-
-    extra_kwargs = {}
-    if isinstance(writer_cls, wsic.writers.ZarrWriter):
->>>>>>> 41d5a8a3
         extra_kwargs["store"] = get_store(store, path=out_path)
 
     writer = writer_cls(
