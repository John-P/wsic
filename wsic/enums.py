"""Enumerated types used by wsic."""
from enum import Enum
from numbers import Number
from typing import Any, Dict, Optional


class Codec(str, Enum):
    """Compression codecs / algorithms / formats."""

    AVIF = "AVIF"  # AV1 Image Format (HEIF)
    BLOSC = "Blosc"  # Block based meta-compression algorithm
    BLOSC2 = "Blosc2"  # Block based meta-compression version 2
    BROTLI = "Brotli"  # Google Brotli
    BZ2 = "BZ2"  # Bzip2
    DEFLATE = "DEFLATE"
    DELTA = "Delta"  # Delta coding
    GIF = "GIF"  # Graphics Interchange Format
    GZIP = "GZIP"  # Gzip
    J2K = "J2K"  # JPEG 2000 raw codestream
    JPEG = "JPEG"  # Original JPEG  # noqa: PIE796
    JPEG2000 = "JPEG 2000"
    JPEGLS = "JPEG-LS"  # Lossless (or near) JPEG
    JPEGXL = "JPEG XL"
    JPEGXR = "JPEG XR"
    LERC = "LERC"  # Limited Error Raster Compression
    LJPEG = "LJPEG"  # Lossy JPEG (old version)
    LZ4 = "LZ4"
    LZ4F = "LZ4F"
    LZ77 = "LZ77"
    LZMA = "LZMA"  # Lempel-Ziv-Welch chain algorithm
    LZW = "LZW"  # Lempel-Ziv-Welch
    NONE = "None"  # No compression
    PACKBITS = "PackBits"
    PNG = "PNG"  # Portable Network Graphics
    QOI = "QOI"  # Quite OK Image
    SNAPPY = "Snappy"  # Google Snappy
    WEBP = "WebP"
    ZFP = "ZFP"  # Floating point compression (up to 4 dimensions)
    ZLIB = "Zlib"
    ZLIBNG = "ZlibNG"  # ZlibNG, zlib replacement for "next generation" systems
    ZOPFLI = "Zopfli"
    ZSTD = "Zstd"  # Zstandard

    def condensed(self) -> str:
        """Convert to a string without spaces or dashes."""
        return self.value.replace(" ", "").replace("-", "")

<<<<<<< HEAD
    def to_numcodecs_config(
        self, level: Optional[Number] = None, dtype: Optional[str] = None
    ) -> Dict[str, Any]:
        """Convert to numcodecs Codec ID string."""
        configs = {
            Codec.AVIF: {"id": "imagecodecs_avif"},
=======
    def to_numcodecs_config(self, level: Optional[Number] = None) -> Dict[str, Any]:
        """Convert to numcodecs Codec ID string."""
        configs = {
>>>>>>> ebfe6fb2
            Codec.BLOSC: {"id": "blosc"},
            Codec.BLOSC2: {"id": "imagecodecs_blosc2"},
            Codec.BROTLI: {"id": "imagecodecs_brotli"},
            Codec.DEFLATE: {"id": "imagecodecs_deflate"},
<<<<<<< HEAD
            Codec.BZ2: {"id": "imagecodecs_bz2"},
            Codec.DELTA: {"id": "delta", "dtype": "uint8"},
            Codec.GIF: {"id": "imagecodecs_gif"},
            Codec.GZIP: {"id": "gzip"},
=======
            Codec.GIF: {"id": "imagecodecs_gif"},
>>>>>>> ebfe6fb2
            Codec.J2K: {"id": "imagecodecs_jpeg2k", "codecformat": "j2k"},
            Codec.JPEG: {"id": "imagecodecs_jpeg"},
            Codec.JPEG2000: {"id": "imagecodecs_jpeg2k", "codecformat": "jp2"},
            Codec.JPEGLS: {"id": "imagecodecs_jpegls"},
            Codec.JPEGXL: {"id": "imagecodecs_jpegxl"},
            Codec.JPEGXR: {"id": "imagecodecs_jpegxr"},
<<<<<<< HEAD
            Codec.LERC: {"id": "imagecodecs_lerc"},
            Codec.LJPEG: {"id": "imagecodecs_ljpeg"},
            Codec.LZ4: {"id": "lz4"},
            Codec.LZ4F: {"id": "imagecodecs_lz4f"},
            Codec.LZMA: {"id": "lzma"},
            Codec.LZW: {"id": "imagecodecs_lzw"},
            Codec.PACKBITS: {"id": "imagecodecs_packbits"},
            Codec.PNG: {"id": "imagecodecs_png"},
            Codec.QOI: {"id": "imagecodecs_qoi"},
            Codec.SNAPPY: {"id": "imagecodecs_snappy"},
            Codec.WEBP: {"id": "imagecodecs_webp"},
            Codec.ZFP: {"id": "imagecodecs_zfp"},
            Codec.ZLIB: {"id": "zlib"},
            Codec.ZLIBNG: {"id": "imagecodecs_zlibng"},
            Codec.ZOPFLI: {"id": "imagecodecs_zopfli"},
            Codec.ZSTD: {"id": "zstd"},
            Codec.NONE: {},
=======
            Codec.LZ4: {"id": "lz4"},
            Codec.LZW: {"id": "imagecodecs_lzw"},
            Codec.PNG: {"id": "imagecodecs_png"},
            Codec.QOI: {"codec": "wsic_qoi"},
            Codec.WEBP: {"id": "imagecodecs_webp"},
            Codec.ZFP: {"id": "imagecodecs_zfp"},
            Codec.ZSTD: {"id": "zstd"},
>>>>>>> ebfe6fb2
        }

        try:
            config = configs[self]
        except KeyError as e:
            raise ValueError(f"{self} is not a supported codec") from e
        if level is not None and self not in FIXED_LEVEL_CODECS:
            level_key = "clevel" if self in NUMCODECS_CODECS else "level"
            config[level_key] = level
<<<<<<< HEAD
        if dtype:
            config["dtype"] = dtype
=======
>>>>>>> ebfe6fb2
        return config

    @classmethod
    def from_string(cls, string: str) -> "Codec":
        """Convert string to Compression enum."""
        condensed_upper = string.replace(" ", "").replace("-", "").upper()
        iso_names_map = {
            "ISO_10918_1": "JPEG",
            "ISO_14495_1": "JPEGLS",
            "ISO_15444_1": "JPEG2000",
        }

        condensed_upper = iso_names_map.get(condensed_upper, condensed_upper)
        try:
            return getattr(cls, condensed_upper)
        except AttributeError as e:
            raise ValueError(f"Unknown codec: {string}") from e

    @classmethod
    def from_tiff(cls, compression: int) -> "Codec":
        """Convert TIFF compression value to Compression enum.

        Args:
            compression:
                TIFF compression value.
        """
        compression_codec_mapping = {
            1: cls.NONE,
            5: cls.LZW,
            7: cls.JPEG,
            34712: cls.JPEG2000,
            33003: cls.JPEG2000,  # Leica Aperio YCBC
            33005: cls.JPEG2000,  # Leica Aperio RGB
            34933: cls.PNG,
            34934: cls.JPEGXR,
            22610: cls.JPEGXR,  # NDPI JPEG XR
            34927: cls.WEBP,  # Deprecated
            50001: cls.WEBP,
            34926: cls.ZSTD,  # Deprecated
            50000: cls.ZSTD,
            50002: cls.JPEGXL,
        }

        if compression in compression_codec_mapping:
            return compression_codec_mapping[compression]
        raise ValueError(f"Unknown TIFF compression: {compression}")


NUMCODECS_CODECS = (
    Codec.BLOSC,
    Codec.DELTA,
    Codec.GZIP,
    Codec.LZ4,
    Codec.LZMA,
    Codec.PACKBITS,
    Codec.ZLIB,
    Codec.ZSTD,
)

IMAGECODECS_CODECS = (
    Codec.AVIF,
    Codec.BLOSC2,
    Codec.BROTLI,
    Codec.DEFLATE,
    Codec.DELTA,
    Codec.GIF,
    Codec.J2K,
    Codec.JPEG,
    Codec.JPEG2000,
    Codec.JPEGLS,
    Codec.JPEGXL,
    Codec.JPEGXR,
    Codec.LERC,
    Codec.LJPEG,
    Codec.LZ4,
    Codec.LZ4F,
    Codec.LZMA,
    Codec.PNG,
    Codec.SNAPPY,
    Codec.WEBP,
    Codec.ZFP,
    Codec.ZLIB,
    Codec.ZLIBNG,
    Codec.ZOPFLI,
    Codec.LZW,
<<<<<<< HEAD
)

FIXED_LEVEL_CODECS = (
    Codec.DELTA,
    Codec.LZ4,
    Codec.LZW,
    Codec.ZSTD,
=======
>>>>>>> ebfe6fb2
)

FIXED_LEVEL_CODECS = (Codec.LZ4, Codec.LZW, Codec.ZSTD)


class ColorSpace(str, Enum):
    """Color spaces."""

    RGB = "RGB"  # Standard Red Green Blue, assumed to be sRGB
    SRGB = "RGB"  # noqa: PIE796
    RGBA = "RGBA"  #
    LINEAR = "Linear"  # Generic linear color space
    GREY = "Grey"  # Generic greyscale
    GRAY = "Grey"  # noqa: PIE796
    GREYSCALE = "Grey"  # noqa: PIE796
    GRAYSCALE = "Grey"  # noqa: PIE796
    MINISBLACK = "Grey"  # noqa: PIE796
    MINISWHITE = "Min is White"
    CMYK = "CMYK"  # Cyan Magenta Yellow Black
    CMYKA = "CMYKA"  # Cyan Magenta Yellow Black Alpha
    YCBCR = "YCbCr"  # Assumed to be BT.601 / Rec. 601
    YCRCB = "YCrCb"
    BT601 = "YCbCr"  # noqa: PIE796
    REC601 = "YCbCr"  # noqa: PIE796
    YCOCG = "YCoCg"  # Reversible modified YUV used by JPEG 2000, defined in ITU-T H.273
    YCC = "YCoCg"  # noqa: PIE796
    YUV = "YUV"  # BT.1700
    BT1700 = "YUV"  # noqa: PIE796 BT.1700
    CIELAB = "CIE L*a*b*"  # CIE L*a*b*
    CIELUV = "CIE L*u*v*"  # CIE L*u*v*
    HSV = "HSV"  # Hue Saturation Value
    HSL = "HSL"  # Hue Saturation Lightness
    LMS = "LMS"  # Cone-cone LMS
    XYB = "XYB"  # Used by JPEG XL, derived from LMS
    RLAB = "RLAB"  # https://en.wikipedia.org/wiki/Color_appearance_model#RLAB
    LLAB = "LLAB"  # https://en.wikipedia.org/wiki/Color_appearance_model#LLAB
    OKLAB = "OKLab"  # https://en.wikipedia.org/wiki/Color_appearance_model#OKLab
    PALETTE = "Palette"  # Used by PNG, JPEG, and TIFF

    def condensed(self) -> str:
        """Convert to a string without spaces, dashes, and asterisks."""
        return self.value.replace(" ", "").replace("-", "").replace("*", "")

    @classmethod
    def from_string(cls, string: str) -> "Codec":
        """Convert string to ColorSpace enum."""
        condensed_upper = (
            string.replace(" ", "").replace("-", "").replace("*", "").upper()
        )

        try:
            return getattr(cls, condensed_upper)
        except AttributeError as e:
            raise ValueError(f"Unknown color space: {string}") from e

    def to_tiff(self) -> "ColorSpace":
        """Convert to tifffile compatible color space."""
        # tifffile doesn't recognise YCrCb, so use YCbCr as this works
        return ColorSpace.YCBCR if self == ColorSpace.YCRCB else self

    @classmethod
    def from_tiff(
        cls, photometric: int, compression: Optional[int] = None
    ) -> "ColorSpace":
        """Convert TIFF value to ColorSpace enum.

        Args:
            photometric:
                TIFF photometric value.
            compression:
                TIFF compression value.
        """
        compression_colorspace_mapping = {
            33003: cls.YCBCR,
            33005: cls.RGB,
        }

        photometric_color_space_mapping = {
            1: cls.GRAY,
            2: cls.RGB,
            3: cls.PALETTE,
            5: cls.CMYK,
            6: cls.YCBCR,
            8: cls.CIELAB,
            34892: cls.LINEAR,
        }
        if compression in compression_colorspace_mapping:
            return compression_colorspace_mapping[compression]
        if photometric in photometric_color_space_mapping:
            return photometric_color_space_mapping[photometric]
        raise ValueError(f"Unsupported TIFF photometric interpretation: {photometric}")

    @classmethod
    def from_dicom(cls, photometric: str) -> "ColorSpace":
        """Convert DICOM value to ColorSpace enum.

        Args:
            photometric:
                DICOM photometric value.
        """
        photometric_color_space_mapping = {
            "MONOCHROME1": cls.MINISBLACK,
            "MONOCHROME2": cls.MINISWHITE,
            "RGB": cls.RGB,
            "PALETTE_COLOR": cls.PALETTE,
            "YBR_FULL": cls.YCRCB,
            "YBR_FULL_422": cls.YCRCB,
            "YBR_PARTIAL_420": cls.YCRCB,
        }
        if photometric in photometric_color_space_mapping:
            return photometric_color_space_mapping[photometric]
        raise ValueError(f"Unsupported DICOM photometric interpretation: {photometric}")

    def to_jp2(self) -> "ColorSpace":
        """Convert to JPEG2000 color space."""
        if self == ColorSpace.RGB:
            return 16
        if self == ColorSpace.CMYK:
            return 12
        if self == ColorSpace.GRAYSCALE:
            return 17
        if self == ColorSpace.YCBCR:
            return 18
        raise ValueError(f"Color space `{self}` has no known JP2 equivalent.")<|MERGE_RESOLUTION|>--- conflicted
+++ resolved
@@ -45,37 +45,26 @@
         """Convert to a string without spaces or dashes."""
         return self.value.replace(" ", "").replace("-", "")
 
-<<<<<<< HEAD
     def to_numcodecs_config(
         self, level: Optional[Number] = None, dtype: Optional[str] = None
     ) -> Dict[str, Any]:
         """Convert to numcodecs Codec ID string."""
         configs = {
             Codec.AVIF: {"id": "imagecodecs_avif"},
-=======
-    def to_numcodecs_config(self, level: Optional[Number] = None) -> Dict[str, Any]:
-        """Convert to numcodecs Codec ID string."""
-        configs = {
->>>>>>> ebfe6fb2
             Codec.BLOSC: {"id": "blosc"},
             Codec.BLOSC2: {"id": "imagecodecs_blosc2"},
             Codec.BROTLI: {"id": "imagecodecs_brotli"},
             Codec.DEFLATE: {"id": "imagecodecs_deflate"},
-<<<<<<< HEAD
             Codec.BZ2: {"id": "imagecodecs_bz2"},
             Codec.DELTA: {"id": "delta", "dtype": "uint8"},
             Codec.GIF: {"id": "imagecodecs_gif"},
             Codec.GZIP: {"id": "gzip"},
-=======
-            Codec.GIF: {"id": "imagecodecs_gif"},
->>>>>>> ebfe6fb2
             Codec.J2K: {"id": "imagecodecs_jpeg2k", "codecformat": "j2k"},
             Codec.JPEG: {"id": "imagecodecs_jpeg"},
             Codec.JPEG2000: {"id": "imagecodecs_jpeg2k", "codecformat": "jp2"},
             Codec.JPEGLS: {"id": "imagecodecs_jpegls"},
             Codec.JPEGXL: {"id": "imagecodecs_jpegxl"},
             Codec.JPEGXR: {"id": "imagecodecs_jpegxr"},
-<<<<<<< HEAD
             Codec.LERC: {"id": "imagecodecs_lerc"},
             Codec.LJPEG: {"id": "imagecodecs_ljpeg"},
             Codec.LZ4: {"id": "lz4"},
@@ -93,15 +82,6 @@
             Codec.ZOPFLI: {"id": "imagecodecs_zopfli"},
             Codec.ZSTD: {"id": "zstd"},
             Codec.NONE: {},
-=======
-            Codec.LZ4: {"id": "lz4"},
-            Codec.LZW: {"id": "imagecodecs_lzw"},
-            Codec.PNG: {"id": "imagecodecs_png"},
-            Codec.QOI: {"codec": "wsic_qoi"},
-            Codec.WEBP: {"id": "imagecodecs_webp"},
-            Codec.ZFP: {"id": "imagecodecs_zfp"},
-            Codec.ZSTD: {"id": "zstd"},
->>>>>>> ebfe6fb2
         }
 
         try:
@@ -111,11 +91,8 @@
         if level is not None and self not in FIXED_LEVEL_CODECS:
             level_key = "clevel" if self in NUMCODECS_CODECS else "level"
             config[level_key] = level
-<<<<<<< HEAD
         if dtype:
             config["dtype"] = dtype
-=======
->>>>>>> ebfe6fb2
         return config
 
     @classmethod
@@ -201,16 +178,6 @@
     Codec.ZLIBNG,
     Codec.ZOPFLI,
     Codec.LZW,
-<<<<<<< HEAD
-)
-
-FIXED_LEVEL_CODECS = (
-    Codec.DELTA,
-    Codec.LZ4,
-    Codec.LZW,
-    Codec.ZSTD,
-=======
->>>>>>> ebfe6fb2
 )
 
 FIXED_LEVEL_CODECS = (Codec.LZ4, Codec.LZW, Codec.ZSTD)
