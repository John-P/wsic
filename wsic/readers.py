import multiprocessing
import os
import time
import warnings
from abc import ABC, abstractmethod
from concurrent.futures import ThreadPoolExecutor
from contextlib import suppress
from math import ceil, floor
from pathlib import Path
from typing import Iterable, Iterator, Optional, Tuple, Union

import numpy as np
import zarr

from wsic.codecs import register_codecs
from wsic.enums import Codec, ColorSpace
from wsic.magic import summon_file_types
from wsic.metadata import ngff
from wsic.multiproc import Queue
from wsic.typedefs import PathLike
from wsic.utils import (
    block_downsample_shape,
    mean_pool,
    mosaic_shape,
    ppu2mpp,
    resize_array,
    scale_to_fit,
    tile_slices,
    warn_unused,
    wrap_index,
)


class Reader(ABC):
    """Base class for readers."""

    def __init__(self, path: PathLike):
        """Initialize reader.

        Args:
            path (PathLike):
                Path to file.
        """
        self.path = Path(path)

    @abstractmethod
    def __getitem__(self, index: Tuple[Union[int, slice], ...]) -> np.ndarray:
        """Get pixel data at index."""
        raise NotImplementedError  # pragma: no cover

    @classmethod
    def from_file(cls, path: Path) -> "Reader":
        """Return reader for file.

        Args:
            path (Path): Path to file.

        Returns:
            Reader: Reader for file.
        """
        path = Path(path)
        file_types = summon_file_types(path)
        if ("jp2",) in file_types:
            return JP2Reader(path)
        with suppress(ImportError):
            import openslide

            with suppress(openslide.OpenSlideError):
                return OpenSlideReader(path)
        if ("tiff",) in file_types:
            return TIFFReader(path)
        if ("dicom",) in file_types or ("dcm",) in file_types:
            return DICOMWSIReader(path)
        if ("zarr",) in file_types:
            return ZarrReader(path)
        raise ValueError(f"Unsupported file type: {path}")

    def thumbnail(self, shape: Tuple[int, ...], approx_ok: bool = False) -> np.ndarray:
        """Generate a thumbnail image of (or near) the requested shape.

        Args:
            shape (Tuple[int, ...]):
                Shape of the thumbnail.
            approx_ok (bool):
                If True, return a thumbnail that is approximately the
                requested shape. It will be equal to or larger than the
                requested shape (the next largest shape possible via
                an integer block downsampling).

        Returns:
            np.ndarray: Thumbnail.
        """
        # NOTE: Assuming first two are Y and X
        yx_shape = self.shape[:2]
        yx_tile_shape = (
            self.tile_shape[:2] if self.tile_shape else np.minimum(yx_shape, (256, 256))
        )
        self_mosaic_shape = self.mosaic_shape or mosaic_shape(yx_shape, yx_tile_shape)
        (
            downsample_shape,
            downsample_tile_shape,
            downsample,
        ) = self._find_thumbnail_downsample(shape, yx_shape, yx_tile_shape)
        # NOTE: Assuming channels last
        channels = self.shape[-1]
        thumbnail = np.zeros(downsample_shape + (channels,), dtype=np.uint8)
        # Resize tiles to new_downsample_tile_shape and combine
        tile_indexes = list(np.ndindex(self_mosaic_shape))
        for tile_index in self.pbar(tile_indexes, desc="Generating thumbnail"):
            try:
                tile = self.get_tile(tile_index)
            except (ValueError, NotImplementedError):  # e.g. Not tiled
                tile = self[tile_slices(tile_index, yx_tile_shape)]
            tile = mean_pool(tile.astype(float), downsample).astype(np.uint8)
            # Make sure the tile being written will not exceed the
            # bounds of the thumbnail
            yx_position = tuple(
                i * size for i, size in zip(tile_index, downsample_tile_shape)
            )
            max_y, max_x = (
                min(tile_max, thumb_max - position)
                for tile_max, thumb_max, position in zip(
                    tile.shape, thumbnail.shape, yx_position
                )
            )
            sub_tile = tile[:max_y, :max_x]
            thumbnail[tile_slices(tile_index, downsample_tile_shape)] = sub_tile
        return thumbnail if approx_ok else resize_array(thumbnail, shape, "bicubic")

    @staticmethod
    def _find_thumbnail_downsample(
        thumbnail_shape: Tuple[int, int],
        yx_shape: Tuple[int, int],
        yx_tile_shape: Tuple[int, int],
    ) -> Tuple[Tuple[int, int], Tuple[int, int], int]:
        """Find the downsample and tile shape for a thumbnail.

        Args:
            thumbnail_shape (Tuple[int, int]):
                Shape of the thumbnail to be generated.
            yx_shape (Tuple[int, int]):
                Shape of the image in Y and X.
            yx_tile_shape (Tuple[int, int]):
                Shape of the tiles in Y and X which will be used to
                generate the thumbnail.

        Returns:
            Tuple[Tuple[int, int], Tuple[int, int], int]:
                Shape of the downsampled image, shape of the downsampled
                tiles, and the downsample factor.
        """
        downsample_shape = yx_shape
        downsample_tile_shape = yx_tile_shape
        downsample = 0
        while True:
            new_downsample = downsample + 1
            next_downsample_shape, new_downsample_tile_shape = block_downsample_shape(
                yx_shape, new_downsample, yx_tile_shape
            )
            if all(x <= max(0, y) for x, y in zip(downsample_shape, thumbnail_shape)):
                break
            downsample_shape = next_downsample_shape
            downsample_tile_shape = new_downsample_tile_shape
            downsample = new_downsample
        return downsample_shape, downsample_tile_shape, downsample

    def get_tile(self, index: Tuple[int, int], decode: bool = True) -> np.ndarray:
        """Get tile at index.

        Args:
            index (Tuple[int, int]):
                The index of the tile to get.
            decode (bool, optional):
                Whether to decode the tile. Defaults to True.

        Returns:
            np.ndarray:
                The tile at index.
        """
        # Naive base implementation using __getitem__
        if not decode:
            raise NotImplementedError(
                "Fetching tiles without decoding is not supported."
            )
        if not hasattr(self, "tile_shape"):
            raise ValueError(
                "Cannot get tile from a non-tiled reader"
                " (must have attr 'tile_shape')."
            )
        slices = tile_slices(index, self.tile_shape)
        return self[slices]

    @staticmethod
    def pbar(iterable: Iterable, *args, **kwargs) -> Iterator:
        """Return an iterator that displays a progress bar.

        Uses tqdm if installed, otherwise falls back to a simple iterator.

        Args:
            iterable (Iterable):
                Iterable to iterate over.
            args (tuple):
                Positional arguments to pass to tqdm.
            kwargs (dict):
                Keyword arguments to pass to tqdm.

        Returns:
            Iterator: Iterator that displays a progress bar.
        """
        try:
            from tqdm.auto import tqdm
        except ImportError:

            def tqdm(x, *args, **kwargs):
                return x

        return tqdm(iterable, *args, **kwargs)


def get_tile(
    queue: Queue,
    ji: Tuple[int, int],
    tilesize: Tuple[int, int],
    path: Path,
) -> np.ndarray:
    """Append a tile read from a reader to a multiprocessing queue.

    Args:
        queue (Queue):
            A multiprocessing Queue to put tiles on to.
        ji (Tuple[int, int]):
            Index of tile.
        tilesize (Tuple[int, int]):
            Tile size as (width, height).
        path (Path):
            Path to file to read from.

    Returns:
        Tuple[Tuple[int, int], np.ndarray]:
            Tuple of the tile index and the tile.
    """
    reader = Reader.from_file(path)
    # Read the tile
    j, i = ji
    index = (
        slice(j * tilesize[1], (j + 1) * tilesize[1]),
        slice(i * tilesize[0], (i + 1) * tilesize[0]),
    )
    # Filter warnings (e.g. from gylmur about reading past the edge)
    with warnings.catch_warnings():
        warnings.simplefilter("ignore")
        tile = reader[index]
    queue.put((ji, tile))


class MultiProcessTileIterator:
    """An iterator which returns tiles generated by a reader.

    This is a fancy iterator that uses a multiprocress queue to
    accelerate the reading of tiles. It can also use an intermediate
    file to allow for reading and writing with different tile sizes.

    Args:
        reader (Reader):
            Reader for image.
        read_tile_size (Tuple[int, int]):
            Tile size to read from reader.
        yield_tile_size (Optional[Tuple[int, int]]):
            Tile size to yield. If None, yield_tile_size = read_tile_size.
        num_workers (int):
            Number of workers to use.
        intermediate (Path):
            Intermediate reader/writer to use. Must support random
            access reads and writes.
        verbose (bool):
            Verbose output.

    Yields:
        np.ndarray:
            A tile from the reader.
    """

    def __init__(
        self,
        reader: Reader,
        read_tile_size: Tuple[int, int],
        yield_tile_size: Optional[Tuple[int, int]] = None,
        num_workers: int = None,
        intermediate=None,
        verbose: bool = False,
        timeout: float = 10.0,
        match_tile_sizes: bool = True,
    ) -> None:
        self.reader = reader
        self.shape = reader.shape
        self.read_tile_size = read_tile_size
        self.yield_tile_size = yield_tile_size or read_tile_size
        self.intermediate = intermediate
        self.verbose = verbose
        self.timeout = timeout if timeout >= 0 else float("inf")
        self.processes = set()
        self.queue = Queue()
        self.enqueued = set()
        self.reordering_dict = {}
        self.read_j = 0
        self.read_i = 0
        self.yield_i = 0
        self.yield_j = 0
        self.num_workers = num_workers or os.cpu_count() or 2
        self.read_mosaic_shape = mosaic_shape(
            self.shape,
            self.read_tile_size[::-1],
        )
        self.yield_mosaic_shape = mosaic_shape(
            self.shape,
            self.yield_tile_size[::-1],
        )
        self.remaining_reads = list(np.ndindex(self.read_mosaic_shape))
        self.tile_status = zarr.zeros(self.yield_mosaic_shape, dtype="u1")
        try:
            from tqdm.auto import tqdm

            self.read_pbar = tqdm(
                total=np.prod(self.read_mosaic_shape),
                desc="Reading",
                colour="cyan",
                smoothing=0.01,
            )
        except ImportError:
            self.read_pbar = None

        # Validation and error handling
        read_matches_yield = self.read_tile_size == self.yield_tile_size
        if match_tile_sizes and not read_matches_yield and not self.intermediate:
            raise ValueError(
                f"read_tile_size ({self.read_tile_size})"
                f" != yield_tile_size ({self.yield_tile_size})"
                " and intermediate is not set. An intermediate is"
                " required when the read and yield tile size differ."
            )

    def __len__(self) -> int:
        """Return the number of tiles in the reader."""
        return int(np.prod(self.yield_mosaic_shape))

    def __iter__(self) -> Iterator:
        """Return an iterator for the reader."""
        self.read_j = 0
        self.read_i = 0
        return self

    @property
    def read_index(self) -> Tuple[int, int]:
        """Return the current read index."""
        return self.read_j, self.read_i

    @read_index.setter
    def read_index(self, value: Tuple[int, int]) -> None:
        """Set the current read index."""
        self.read_j, self.read_i = value

    @property
    def yield_index(self) -> Tuple[int, int]:
        """Return the current yield index."""
        return self.yield_j, self.yield_i

    @yield_index.setter
    def yield_index(self, value: Tuple[int, int]) -> None:
        """Set the current yield index."""
        self.yield_j, self.yield_i = value

    def wrap_indexes(self) -> None:
        """Wrap the read and yield indexes."""
        self.read_index, overflow = wrap_index(self.read_index, self.read_mosaic_shape)
        if overflow and self.verbose:
            print("All tiles read.")
        self.yield_index, overflow = wrap_index(
            self.yield_index, self.yield_mosaic_shape
        )
        if overflow:
            if self.verbose:
                print("All tiles yielded.")
            self.close()
            raise StopIteration

    def __next__(self) -> np.ndarray:
        """Return the next tile from the reader."""
        # Ensure a valid read ij index
        self.wrap_indexes()

        # Add tile reads to the queue until the maximum number of
        # workers is reached
        self.fill_queue()

        # Get the next yield tile from the queue
        t0 = time.perf_counter()
        while (time.perf_counter() - t0) < self.timeout:
            # Remove all tiles from the queue into the reordering dict
            self.empty_queue()

            # Remove the next read tile from the reordering dict. May be
            # None if the read tile is not in the reordering dict or if
            # an intermediate is used.
            tile = self.pop_next_read_tile()

            # Return the tile if no intermediate is being used and the
            # tile was in the reordering dict.
            if not self.intermediate and tile is not None:
                return tile

            # Get the next tile from the intermediate. Returns None if
            # intermediate is None or the tile is not in the
            # intermediate.
            tile = self.read_next_from_intermediate()
            if tile is not None:
                return tile

            # Ensure the queue is kept full
            self.fill_queue()

            # Sleep and try again
            time.sleep(0.1)
        warnings.warn(
            "Failed to get next tile after 100 attempts. Dumping debug information."
        )
        print(f"Reader Shape {self.reader.shape}")
        print(f"Read Tile Size {self.read_tile_size}")
        print(f"Yield Tile Size {self.yield_tile_size}")
        print(f"Read Mosaic Shape {self.read_mosaic_shape}")
        print(f"Yield Mosaic Shape {self.yield_mosaic_shape}")
        print(f"Read Index {self.read_index}")
        print(f"Yield Index {self.yield_index}")
        print(f"Remaining Reads (:10) {self.remaining_reads[:10]}")
        print(f"Enqueued {self.enqueued}")
        print(f"Reordering Dict (keys) {self.reordering_dict.keys()}")
        print(f"Queue Size {self.queue.qsize()}")
        intermediate_read_slices = tile_slices(
            index=(self.yield_j, self.yield_i),
            shape=self.yield_tile_size[::-1],
        )
        print(f"Intermediate Read slices {intermediate_read_slices}")
        # Terminate the read processes
        self.close()
        raise IOError(f"Tile read timed out at index {self.yield_index}")

    def read_next_from_intermediate(self) -> Optional[np.ndarray]:
        """Read the next tile from the intermediate file."""
        if self.intermediate is None:
            return None
        intermediate_read_slices = tile_slices(
            index=(self.yield_j, self.yield_i),
            shape=self.yield_tile_size[::-1],
        )
        status = self.tile_status[self.yield_index]
        if np.all(status == 1):  # Intermediate has all data for the tile
            self.tile_status[self.yield_index] = 2
            self.yield_i += 1
            return self.intermediate[intermediate_read_slices]
        return None

    def empty_queue(self) -> None:
        """Remove all tiles from the queue into the reordering dict."""
        while not self.queue.empty():
            ji, tile = self.queue.get()
            self.reordering_dict[ji] = tile

    def fill_queue(self) -> None:
        """Add tile reads to the queue until the max number of workers is reached."""
        while len(self.enqueued) < self.num_workers and len(self.remaining_reads) > 0:
            next_ji = self.remaining_reads.pop(0)
            process = multiprocessing.Process(
                target=get_tile,
                args=(
                    self.queue,
                    next_ji,
                    self.read_tile_size,
                    self.reader.path,
                ),
                daemon=True,
            )
            process.start()
            self.processes.add(process)
            self.enqueued.add(next_ji)

    def update_read_pbar(self) -> None:
        """Update the read progress bar."""
        if self.read_pbar is not None:
            self.read_pbar.update()

    def pop_next_read_tile(self) -> Optional[np.ndarray]:
        """Remove the next tile from the reordering dict.

        Returns:
            Optional[np.ndarray]:
                The next tile from the reordering dict if available.
                If an intermediate is being used, or the tile is not
                in the reordering dict, this will be None.
        """
        read_ji = (self.read_j, self.read_i)
        if read_ji in self.reordering_dict:
            self.enqueued.remove(read_ji)
            tile = self.reordering_dict.pop(read_ji)

            # If no intermediate is required, return the tile
            if not self.intermediate:
                if tile is None:
                    raise Exception(f"Tile {read_ji} is None")
                self.read_i += 1
                self.update_read_pbar()
                self.yield_i += 1
                return tile

            # Otherwise, write the tile to the intermediate
            intermediate_write_index = tile_slices(
                index=read_ji,
                shape=self.read_tile_size,
            )
            self.intermediate[intermediate_write_index] = tile
            tile_status_index = tuple(
                slice(max(0, floor(x.start / r)), ceil(x.stop / r))
                for x, r in zip(intermediate_write_index, self.yield_tile_size)
            )
            self.tile_status[tile_status_index] = 1
            self.read_i += 1
            self.update_read_pbar()
        return None

    def close(self):
        """Safely end any dependants (threads, processes, and files).

        Close progress bars and join child processes. Terminate children
        if they fail to join after one second.
        """
        if self.read_pbar is not None:
            self.read_pbar.close()
        # Join processes in parallel threads
        if self.processes:
            with ThreadPoolExecutor(len(self.processes)) as executor:
                executor.map(lambda p: p.join(1), self.processes)
            # Terminate any child processes if still alive
            for process in self.processes:
                if process.is_alive():
                    process.terminate()

    def __del__(self):
        """Destructor."""
        self.close()


class JP2Reader(Reader):
    """Reader for JP2 files using glymur.

    Args:
        path (Path): Path to file.
    """

    def __init__(self, path: Path) -> None:
        super().__init__(path)
        import glymur

        # Enable multithreading
        if glymur.options.version.openjpeg_version_tuple >= (2, 2, 0):
            glymur.set_option("lib.num_threads", multiprocessing.cpu_count())

        self.jp2 = glymur.Jp2k(str(path))
        self.shape = self.jp2.shape
        self.dtype = np.uint8
        self.axes = "YXS"
        self.microns_per_pixel = self._get_mpp()
        self.tile_shape = self._get_tile_shape()

    def _get_mpp(self) -> Optional[Tuple[float, float]]:
        """Get the microns per pixel for the image.

        Returns:
            Optional[Tuple[float, float]]:
                The resolution of the image in microns per pixel.
                If the resolution is not available, this will be None.
        """
        import glymur

        boxes = {type(box): box for box in self.jp2.box}
        if not boxes:
            warnings.warn("Cannot get MPP. No boxes found, invalid JP2 file.")
            return None
        header_box = boxes[glymur.jp2box.JP2HeaderBox]
        header_sub_boxes = {type(box): box for box in header_box.box}
        resolution_box = header_sub_boxes.get(glymur.jp2box.ResolutionBox)
        if resolution_box is None:
            return None
        resolution_sub_boxes = {type(box): box for box in resolution_box.box}
        capture_resolution_box = resolution_sub_boxes.get(
            glymur.jp2box.CaptureResolutionBox
        )
        if capture_resolution_box is None:
            return None
        y_res = capture_resolution_box.vertical_resolution
        x_res = capture_resolution_box.horizontal_resolution
        return ppu2mpp(x_res, "cm"), ppu2mpp(y_res, "cm")

    def _get_tile_shape(self) -> Tuple[int, int]:
        """Get the tile shape as a (height, width) tuple.

        Returns:
            Tuple[int, int]:
                The tile shape as (height, width).
        """
        import glymur

        boxes = {type(box): box for box in self.jp2.box}
        ccb = boxes.get(glymur.jp2box.ContiguousCodestreamBox, None)
        if ccb is None:
            raise ValueError("No codestream box found.")
        segments = {type(segment): segment for segment in ccb.codestream.segment}
        siz = segments.get(glymur.codestream.SIZsegment, None)
        if siz is None:
            raise ValueError("No SIZ segment found.")
        return (siz.ytsiz, siz.xtsiz)

    def __getitem__(self, index: tuple) -> np.ndarray:
        """Get pixel data at index."""
        return self.jp2[index]

    def thumbnail(self, shape: Tuple[int, ...], approx_ok: bool = False) -> np.ndarray:
        scale = scale_to_fit(self.shape[:2], shape)
        downsample = 1 / scale
        out_shape = tuple(int(x * scale) for x in self.shape[:2])
        # Glymur requires a power of two stride
        pow_2_downsample = 2 ** np.floor(np.log2(downsample))
        # Get the power of two downsample
        thumbnail = self.jp2[::pow_2_downsample, ::pow_2_downsample]
        # Resize the thumbnail if required
        if approx_ok:
            return thumbnail
        return resize_array(thumbnail, out_shape)


class TIFFReader(Reader):
    """Reader for TIFF files using tifffile."""

    def __init__(self, path: Path) -> None:
        """Initialize reader.

        Args:
            path (Path): Path to file.
        """
        import tifffile

        super().__init__(path)
        self.tiff = tifffile.TiffFile(str(path))
        self.tiff_page = self.tiff.pages[0]
        self.microns_per_pixel = self._get_mpp()
<<<<<<< HEAD
        self.array = zarr.open(self.tiff.aszarr(), mode="r")
=======
        self.array = self.tiff_page.asarray()
        if self.tiff_page.axes == "SYX":
            # Transpose SYX -> YXS
            self.array = np.transpose(self.array, (0, 1, 2), (1, 2, 0))
>>>>>>> 8e8b8e19
        self.shape = self.array.shape
        self.dtype = self.array.dtype
        self.axes = self.tiff.series[0].axes
        self.is_tiled = self.tiff_page.is_tiled
        self.tile_shape = None
        self.mosaic_shape = None
        self.mosaic_byte_offsets = None
        self.mosaic_byte_counts = None
        if self.is_tiled:
            self.tile_shape = (self.tiff_page.tilelength, self.tiff_page.tilewidth)
            self.mosaic_shape = mosaic_shape(
                array_shape=self.shape, tile_shape=self.tile_shape
            )
            self.mosaic_byte_offsets = np.array(self.tiff_page.dataoffsets).reshape(
                self.mosaic_shape
            )
            self.mosaic_byte_counts = np.array(self.tiff_page.databytecounts).reshape(
                self.mosaic_shape
            )
        self.jpeg_tables = self.tiff_page.jpegtables
        self.color_space: ColorSpace = ColorSpace.from_tiff(self.tiff_page.photometric)
        self.codec: Codec = Codec.from_tiff(self.tiff_page.compression)
        self.compression_level = None  # To be filled in if known later

    def _get_mpp(self) -> Optional[Tuple[float, float]]:
        """Get the microns per pixel for the image.

        This checks the resolution and resolution unit TIFF tags.

        Returns:
            Optional[Tuple[float, float]]:
                The resolution of the image in microns per pixel.
                If the resolution is not available, this will be None.
        """
        try:
            tags = self.tiff_page.tags
            y_resolution = tags["YResolution"].value[0] / tags["YResolution"].value[1]
            x_resolution = tags["XResolution"].value[0] / tags["XResolution"].value[1]
            resolution_units = tags["ResolutionUnit"].value
            return ppu2mpp(x_resolution, resolution_units), ppu2mpp(
                y_resolution, resolution_units
            )
        except KeyError:
            return None

    def get_tile(self, index: Tuple[int, int], decode: bool = True) -> np.ndarray:
        """Get tile at index.

        Args:
            index (Tuple[int, int]):
                The index of the tile to get.
            decode (bool, optional):
                Whether to decode the tile. Defaults to True.

        Returns:
            np.ndarray:
                The tile at index.
        """
        if self.tile_shape is None:
            raise ValueError("Image is not tiled.")
        flat_index = index[0] * self.tile_shape[1] + index[1]
        fh = self.tiff.filehandle
        _ = fh.seek(self.mosaic_byte_offsets[index])
        data = fh.read(self.mosaic_byte_counts[index])
        if not decode:
            return data
        tile, _, shape = self.tiff_page.decode(
            data, flat_index, jpegtables=self.tiff_page.jpegtables
        )
        # tile may be None e.g. with NDPI blank tiles
        if tile is None:
            tile = np.zeros(shape, dtype=self.dtype)
        return tile[0]

    def __getitem__(self, index: Tuple[Union[slice, int]]) -> np.ndarray:
        """Get pixel data at index."""
        return self.array[index]


class DICOMWSIReader(Reader):
    """Reader for DICOM Whole Slide Images (WSIs) using wsidicom.

    DICOM Whole Slide Imaging:  https://dicom.nema.org/Dicom/DICOMWSI/
    """

    def __init__(self, path: Path) -> None:
        """Initialize reader.

        Args:
            path (Path):
                Path to file.
        """
        from wsidicom import WsiDicom

        super().__init__(path)
        self.slide = WsiDicom.open(self.path)
        channels = len(self.slide.read_tile(0, (0, 0)).getbands())
        self.shape = (self.slide.size.height, self.slide.size.width, channels)
        self.dtype = np.uint8
        self.microns_per_pixel = (
            self.slide.base_level.mpp.height,
            self.slide.base_level.mpp.width,
        )
        self.tile_shape = (self.slide.tile_size.height, self.slide.tile_size.width)
        self.mosaic_shape = mosaic_shape(self.shape, self.tile_shape)
        dataset = self.slide.base_level.datasets[0]
        # Sanity check
        if np.prod(self.mosaic_shape) != int(dataset.NumberOfFrames):
            raise ValueError(
                "Number of frames in DICOM dataset does not match mosaic shape."
            )
        self.codec: Codec = Codec.from_string(dataset.LossyImageCompressionMethod)
        self.compression_level = (
            None  # Set if known: dataset.get(LossyImageCompressionRatio)?
        )
        self.color_space = ColorSpace.from_dicom(dataset.photometric_interpretation)
        self.jpeg_tables = None

    def get_tile(self, index: Tuple[int, int], decode: bool = True) -> np.ndarray:
        """Get tile at index.

        Args:
            index (Tuple[int, int]):
                The index of the tile to get.
            decode (bool, optional):
                Whether to decode the tile. Defaults to True.

        Returns:
            np.ndarray:
                The tile at index.
        """
        if decode:
            return np.array(self.slide.read_tile(level=0, tile=index[::-1], z=0))
        return self.slide.read_encoded_tile(level=0, tile=index[::-1], z=0)

    def __getitem__(self, index: Tuple[Union[slice, int]]) -> np.ndarray:
        """Get pixel data at index."""
        if index is ...:
            return np.array(self.slide.base_level.get_default_full())
        xs = index[1]
        ys = index[0]
        start_x = xs.start or 0
        start_y = ys.start or 0
        end_x = xs.stop or self.shape[1]
        end_y = ys.stop or self.shape[0]

        # Prevent reading past the edges of the image
        end_x = min(end_x, self.shape[1])
        end_y = min(end_y, self.shape[0])

        # Read the image
        img = self.slide.read_region(
            location=(start_x, start_y),
            level=0,
            size=(end_x - start_x, end_y - start_y),
            z=0,
        )
        return np.array(img.convert("RGB"))


class OpenSlideReader(Reader):
    """Reader for OpenSlide files using openslide-python."""

    def __init__(self, path: Path) -> None:
        import openslide

        super().__init__(path)
        self.os_slide = openslide.OpenSlide(str(path))
        self.shape = self.os_slide.level_dimensions[0][::-1] + (3,)
        self.dtype = np.uint8
        self.axes = "YXS"
        self.tile_shape = None  # No easy way to get tile shape currently
        self.microns_per_pixel = self._get_mpp()

    def get_tile(self, index: Tuple[int, int], decode: bool = True) -> np.ndarray:
        """Get tile at index.

        Args:
            index (Tuple[int, int]):
                The index of the tile to get.
            decode (bool, optional):
                Whether to decode the tile. Defaults to True.

        Returns:
            np.ndarray:
                The tile at index.
        """
        raise NotImplementedError("OpenSlideReader does not support reading tiles.")

    def _get_mpp(self) -> Optional[Tuple[float, float]]:
        """Get the microns per pixel for the image.

        Returns:
            Optional[Tuple[float, float]]:
                The microns per pixel as (x, y) tuple.
        """
        try:
            return (
                float(self.os_slide.properties["openslide.mpp-x"]),
                float(self.os_slide.properties["openslide.mpp-y"]),
            )
        except KeyError:
            warnings.warn("OpenSlide could not find MPP.")
        # Fall back to TIFF resolution tags
        try:
            resolution = (
                float(self.os_slide.properties["tiff.XResolution"]),
                float(self.os_slide.properties["tiff.YResolution"]),
            )
            units = self.os_slide.properties["tiff.ResolutionUnit"]
            self._check_sensible_resolution(resolution, units)
            return tuple(ppu2mpp(x, units) for x in resolution)
        except KeyError:
            warnings.warn("No resolution metadata found.")
        return None

    @staticmethod
    def _check_sensible_resolution(
        tiff_resolution: Tuple[float, float], tiff_units: int
    ) -> None:
        """Check whether the resolution is sensible.

        It is common for TIFF files to have incorrect resolution tags.
        This method checks whether the resolution is sensible and warns
        if it is not.

        Args:
            tiff_resolution (Tuple[float, float]):
                The TIFF resolution as an (x, y) tuple.
            tiff_units (int):
                The TIFF units of the resolution. A value of 2 indicates
                inches and a value of 3 indicates centimeters.
        """
        if tiff_units == 2 and 72 in tiff_resolution:
            warnings.warn(
                "TIFF resolution tags found."
                " However, they have a common default value of 72 pixels per inch."
                " This may from a misconfigured software library or tool"
                " which is expecting to handle print documents."
            )
        if 0 in tiff_resolution:
            warnings.warn(
                "TIFF resolution tags found."
                " However, one or more of the values is zero."
            )

    def __getitem__(self, index: Tuple[Union[int, slice], ...]) -> np.ndarray:
        """Get pixel data at index."""
        if index is ...:
            return np.array(self.os_slide.get_thumbnail(self.os_slide.dimensions))
        xs = index[1]
        ys = index[0]
        start_x = xs.start or 0
        start_y = ys.start or 0
        end_x = xs.stop or self.shape[1]
        end_y = ys.stop or self.shape[0]

        # Prevent reading past the edges of the image
        end_x = min(end_x, self.shape[1])
        end_y = min(end_y, self.shape[0])

        # Read the image
        img = self.os_slide.read_region(
            location=(start_x, start_y),
            level=0,
            size=(end_x - start_x, end_y - start_y),
        )
        return np.array(img.convert("RGB"))

    def thumbnail(self, shape: Tuple[int, ...], approx_ok: bool = False) -> np.ndarray:
        warn_unused(approx_ok, ignore_falsey=True)
        return np.array(self.os_slide.get_thumbnail(shape[::-1]))


class ZarrReader(Reader):
    """Reader for zarr files."""

    def __init__(self, path: PathLike, axes: Optional[str] = None) -> None:
        super().__init__(path)
        register_codecs()
        self.zarr = zarr.open(str(path), mode="r")

        # If it is a zarr array, put it in a group
        if isinstance(self.zarr, zarr.Array):
            group = zarr.group()
            group[0] = self.zarr
            self.zarr = group

        self.shape = self.zarr[0].shape
        if len(self.shape) not in (2, 3, 4, 5):
            raise ValueError(
                "Only Zarrs with between 2 (e.g. YX) and 5 (e.g. TCZYX) "
                "dimensions are supported."
            )
        self.dtype = self.zarr[0].dtype

        # Assume the axes, this will be used if not given or specified in metadata
        assumed_axes_mapping = {
            2: "YX",
            3: "YXC",
            4: "CZYX",
            5: "TCZYX",
        }
        self.axes = assumed_axes_mapping[len(self.shape)]

        # Use the NGFF metadata NGFF if present
        self.is_ngff = "omero" in self.zarr.attrs
        self.zattrs = None
        if self.is_ngff:
            self.zattrs = self._load_zattrs()
            self.axes = "".join(
                multiscale.axis.name for multiscale in self.zattrs.multiscales
            ).upper()
        # Use the given axes if not None
        self.axes = axes or self.axes

        # Tile shape and mosaic attrs
        self.tile_shape = self.zarr[0].chunks[:2]
        self.mosaic_shape = mosaic_shape(self.shape, self.tile_shape)

    def __getitem__(self, index: Tuple[Union[int, slice], ...]) -> np.ndarray:
        return self.zarr[0][index]

    def _load_zattrs(self) -> ngff.Zattrs:
        """Load the zarr attrs dictionary into dataclasses."""
        return ngff.Zattrs(
            _creator=ngff.Creator(**self.zattrs.get("_creator")),
            multiscales=[
                ngff.Multiscale(
                    axes=[ngff.Axis(**axis) for axis in multiscale.get("axes", [])],
                    datasets=[
                        ngff.Dataset(
                            path=dataset.get("path"),
                            coordinateTransformations=[
                                ngff.CoordinateTransformation(
                                    **coordinate_transformation
                                )
                                for coordinate_transformation in dataset.get(
                                    "coordinateTransformations", []
                                )
                            ],
                        )
                        for dataset in multiscale.get("datasets", [])
                    ],
                    version=multiscale.get("version"),
                )
                for multiscale in self.zarr.attrs.get("multiscales", [])
            ],
            _ARRAY_DIMENSIONS=self.zarr.attrs.get("_ARRAY_DIMENSIONS"),
            omero=ngff.Omero(
                name=self.zarr.attrs.get("omero", {}).get("name"),
                channels=[
                    ngff.Channel(
                        name=channel.get("name"),
                        coefficient=channel.get("coefficient"),
                        color=channel.get("color"),
                        family=channel.get("family"),
                        inverted=channel.get("inverted"),
                        label=channel.get("label"),
                        window=ngff.Window(**channel.get("window", {})),
                    )
                    for channel in self.zattrs.get("omero", {}).get("channels", [])
                ],
            ),
        )<|MERGE_RESOLUTION|>--- conflicted
+++ resolved
@@ -650,14 +650,15 @@
         self.tiff = tifffile.TiffFile(str(path))
         self.tiff_page = self.tiff.pages[0]
         self.microns_per_pixel = self._get_mpp()
-<<<<<<< HEAD
         self.array = zarr.open(self.tiff.aszarr(), mode="r")
-=======
-        self.array = self.tiff_page.asarray()
         if self.tiff_page.axes == "SYX":
+            self.array = self.tiff_page.asarray()
+            warnings.warn(
+             "SYX order axes are not yet support while reading as zarr."
+             " The whole image will be decoded before converting."
+            )
             # Transpose SYX -> YXS
             self.array = np.transpose(self.array, (0, 1, 2), (1, 2, 0))
->>>>>>> 8e8b8e19
         self.shape = self.array.shape
         self.dtype = self.array.dtype
         self.axes = self.tiff.series[0].axes
